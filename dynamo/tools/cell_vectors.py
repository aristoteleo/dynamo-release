import warnings
import scipy as scp
from scipy.sparse import csr_matrix, issparse
from sklearn.decomposition import PCA
from sklearn.utils import sparsefuncs
from .Markov import *
from .connectivity import adj_to_knn, knn_to_adj

from .metric_velocity import gene_wise_confidence
from .utils import (
    set_velocity_genes,
    get_finite_inds,
    get_ekey_vkey_from_adata,
    get_mapper_inverse,
    update_dict,
    get_iterative_indices,
    split_velocity_graph,
    norm,
    einsum_correlation,
    log1p_,
)

from .dimension_reduction import reduceDimension

def cell_velocities(
    adata,
    ekey=None,
    vkey=None,
    X=None,
    V_mat=None,
    X_embedding=None,
    use_mnn=False,
    n_pca_components=None,
    min_r2=0.01,
    min_alpha=0.01,
    min_gamma=0.01,
    min_delta=0.01,
    basis="umap",
    neigh_key='neighbors',
    conn_key='distances',
    n_neighbors=30,
    method="pearson",
    neg_cells_trick=True,
    calc_rnd_vel=False,
    xy_grid_nums=(50, 50),
    correct_density=True,
    scale=True,
    sample_fraction=None,
    random_seed=19491001,
    other_kernels_dict={},
    enforce=False,
    key=None,
    preserve_len=False,
    **kmc_kwargs
):
    """Compute transition probability and project high dimension velocity vector to existing low dimension embedding.

    It is powered by the Itô kernel that not only considers the correlation between the vector from any cell to its
    nearest neighbors and its velocity vector but also the corresponding distances. We expect this new kernel will enable
    us to visualize more intricate vector flow or steady states in low dimension. We also expect it will improve the
    calculation of the stationary distribution or source states of sampled cells. The original "correlation/cosine"
    velocity projection method is also supported. Kernels based on the reconstructed velocity field is also possible.

    With the `key` argument, `cell_velocities` can be called by `cell_accelerations` to calculate RNA acceleration vector
    for each cell.

    Arguments
    ---------
        adata: :class:`~anndata.AnnData`
            an Annodata object.
        ekey: `str` or None (optional, default `None`)
            The dictionary key that corresponds to the gene expression in the layer attribute. By default, ekey and vkey
            will be automatically detected from the adata object.
        vkey: 'str' or None (optional, default `None`)
            The dictionary key that corresponds to the estimated velocity values in the layers attribute.
        X: 'np.ndarray' or `sp.csr_matrix` or None (optional, default `None`)
            The expression states of single cells (or expression states in reduced dimension, like pca, of single cells)
        V_mat: 'np.ndarray' or `sp.csr_matrix` or None (optional, default `None`)
            The RNA velocity of single cells (or velocity estimates projected to reduced dimension, like pca, of single
            cells). Note that X, V_mat need to have the exact dimensionalities.
        X_embedding: 'str' or None (optional, default `None`)
            The low expression reduced space (pca, umap, tsne, etc.) of single cells that RNA velocity will be projected
            onto. Note X_embedding, X and V_mat has to have the same cell/sample dimension and X_embedding should have
            less feature dimension comparing that of X or V_mat.
        use_mnn: `bool` (optional, default `False`)
            Whether to use mutual nearest neighbors for projecting the high dimensional velocity vectors. By default, we
            don't use the mutual nearest neighbors. Mutual nearest neighbors are calculated from nearest neighbors across
            different layers, which which accounts for cases where, for example, the cells from spliced expression may be
            nearest neighbors but far from nearest neighbors on unspliced data. Using mnn assumes your data from different
            layers are reliable (otherwise it will destroy real signals).
        n_pca_components: `int` (optional, default `None`)
            The number of pca components to project the high dimensional X, V before calculating transition matrix for
            velocity visualization. By default it is None and if method is `kmc`, n_pca_components will be reset to 30;
            otherwise use all high dimensional data for velocity projection.
        min_r2: `float` (optional, default `0.01`)
            The minimal value of r-squared of the parameter fits for selecting velocity genes.
        min_alpha: `float` (optional, default `0.01`)
            The minimal value of alpha kinetic parameter for selecting velocity genes.
        min_gamma: `float` (optional, default `0.01`)
            The minimal value of gamma kinetic parameter for selecting velocity genes.
        min_delta: `float` (optional, default `0.01`)
            The minimal value of delta kinetic parameter for selecting velocity genes.
        basis: 'int' (optional, default `umap`)
            The dictionary key that corresponds to the reduced dimension in `.obsm` attribute.
        method: `string` (optional, default `pearson`)
            The method to calculate the transition matrix and project high dimensional vector to low dimension, either `kmc`,
            `cosine`, `pearson`, or `transform`. "kmc" is our new approach to learn the transition matrix via diffusion
            approximation or an Itô kernel. "cosine" or "pearson" are the methods used in the original RNA velocity paper
            or the scvelo paper (Note that scVelo implementation actually centers both dX and V, so its cosine kernel is
            equivalent to pearson correlation kernel but we also provide the raw cosine kernel). "kmc" option is arguable
            better than "correlation" or "cosine" as it not only considers the correlation but also the distance of the
            nearest neighbors to the high dimensional velocity vector. Finally, the "transform" method uses umap's transform
            method to transform new data points to the UMAP space. "transform" method is NOT recommended. Kernels that
            are based on the reconstructed vector field in high dimension is also possible.
        neg_cells_trick: 'bool' (optional, default `True`)
            Whether we should handle cells having negative correlations in gene expression difference with high dimensional
            velocity vector separately. This option was borrowed from scVelo package (https://github.com/theislab/scvelo)
            and use in conjunction with "pearson" and "cosine" kernel. Not required if method is set to be "kmc".
        calc_rnd_vel: `bool` (default: `False`)
            A logic flag to determine whether we will calculate the random velocity vectors which can be plotted
            downstream as a negative control and used to adjust the quiver scale of the velocity field.
        xy_grid_nums: `tuple` (default: `(50, 50)`).
            A tuple of number of grids on each dimension.
        correct_density: `bool` (default: `False`)
            Whether to correct density when calculating the markov transition matrix, applicable to the `kmc` kernel.
        correct_density: `bool` (default: `False`)
            Whether to scale velocity when calculating the markov transition matrix, applicable to the `kmc` kernel.
        sample_fraction: `None` or `float` (default: `None`)
            The downsampled fraction of kNN for the purpose of acceleration, applicable to the `kmc` kernel.
        random_seed: `int` (default: `19491001`)
            The random seed for numba to ensure consistency of the random velocity vectors. Default value 19491001 is a
            special day for those who care.
        key: `str` or None (default: `None`)
            The prefix key that will be prefixed to the keys for storing calculated transition matrix, projection vectors, etc.
        preserve_len: `bool` (default: `False`)
            Whether to preserve the length of high dimension vector length. When set to be True, the length  of low
            dimension projected vector will be proportionally scaled to that of the high dimensional vector.
        other_kernels_dict: `dict` (default: `{}`)
            A dictionary of paramters that will be passed to the cosine/correlation kernel.
        enforce: `bool` (default: `False`)
            Whether to enforce 1) redefining use_for_velocity column in obs attribute;
                               2) recalculation of transition matrix.

    Returns
    -------
        Adata: :class:`~anndata.AnnData`
            Returns an updated `~anndata.AnnData` with transition_matrix and projected embedding of high dimension velocity
            vectors in the existing embeddings of current cell state, calculated using either the Itô kernel method
            (default) or the diffusion approximation or the method from (La Manno et al. 2018).
    """

    mapper_r = get_mapper_inverse()
    layer = mapper_r[ekey] if (ekey is not None and ekey in mapper_r.keys()) else ekey
    ekey, vkey, layer = (
        get_ekey_vkey_from_adata(adata)
        if (ekey is None or vkey is None)
        else (ekey, vkey, layer)
    )

    if calc_rnd_vel:
        numba_random_seed(random_seed)

    if neigh_key is not None and neigh_key in adata.uns.keys() and 'indices' in adata.uns[neigh_key]:
        # use neighbor indices in neigh_key (if available) first for the sake of performance.
        indices = adata.uns[neigh_key]['indices']
        if type(indices) is not np.ndarray:
            indices = np.array(indices)

        # simple case: the input is a knn graph
        if len(indices.shape) > 1:
            indices = indices[:, :n_neighbors]
        # general case
        else:
            idx = np.ones((len(indices), n_neighbors)) * np.nan
            for i, nbr in enumerate(indices):
                idx[i, :len(nbr)] = nbr
            indices = idx
            if np.any(np.isnan(indices)):
                warnings.warn('Resulting knn index matrix contains NaN. Check if n_neighbors is too large.')

    elif conn_key is not None and conn_key in adata.obsp.keys():
        if use_mnn:
<<<<<<< HEAD
            # neighbors = adata.uns["mnn"]
            #indices, dist = extract_indices_dist_from_graph(
            #    neighbors, adata.uns["neighbors"]["indices"].shape[1]
            #)
            #indices, dist = indices[:, 1:], dist[:, 1:]
            pass
=======
            neighbors = adata.uns["mnn"]
            indices, dist = extract_indices_dist_from_graph(
                neighbors, adata.uns["neighbors"]["indices"].shape[1]
            )
            indices, dist = indices[:, 1:], dist[:, 1:]
>>>>>>> 5ce7eb0f
        else:
            knn_indices, _ = adj_to_knn(adata.obsp[conn_key], n_neighbors)
            #knn_adj = knn_to_adj(knn_indices, knn_dists)

            ### user wouldn't expect such a function to change the neighborhood info...
            ### consider writing them into a new item, or do this in connectivity.neighbors.

            #    adata.uns["neighbors"]["indices"], adata.obsp["distances"] = knn_indices, knn_adj
            #dist, indices = (
            #    adata.obsp["distances"],
            #    adata.uns["neighbors"]["indices"],
            #)
            #indices, dist = indices[:, 1:], dist[:, 1:]
            indices = knn_indices[:, 1:]
    else:
        raise Exception(f"Neighborhood info '{conn_key}' is missing in the provided anndata object."
                        "Run `dyn.tl.reduceDimension` or `dyn.tl.neighbors` first.")

    if 'confident_gene' in adata.var.keys() and not enforce:
        X = adata[:, adata.var.confident_gene.values].layers[ekey] if X is None else X
        V_mat = (
            adata[:, adata.var.confident_gene.values].layers[vkey]
            if vkey in adata.layers.keys()
            else None
        ) if V_mat is None else V_mat
    else:
        if 'use_for_velocity' not in adata.var.keys() or enforce:
            use_for_dynamics = True if "use_for_dynamics" in adata.var.keys() else False
            adata = set_velocity_genes(
                adata, vkey="velocity_S", min_r2=min_r2, use_for_dynamics=use_for_dynamics,
                min_alpha=min_alpha, min_gamma=min_gamma, min_delta=min_delta,
            )

        X = adata[:, adata.var.use_for_velocity.values].layers[ekey] if X is None else X
        V_mat = (
            adata[:, adata.var.use_for_velocity.values].layers[vkey]
            if vkey in adata.layers.keys()
            else None
        ) if V_mat is None else V_mat

    if X.shape != V_mat.shape and X.shape[0] != adata.n_obs:
        raise Exception(f"X and V_mat doesn't have the same dimensionalities or X/V_mat doesn't {adata.n_obs} rows!")
    
    if X_embedding is None:
        if vkey == "velocity_S":
            X_embedding = adata.obsm["X_" + basis]
        else:
            adata = reduceDimension(adata, layer=layer, reduction_method=basis)
            X_embedding = adata.obsm[layer + "_" + basis]

    if X.shape[0] != X_embedding.shape[0] and X.shape[1] > X_embedding.shape[1]:
        raise Exception(f"X and X_embedding doesn't have the same sample dimension or "
                        f"X doesn't have the higher feature dimension!")

    V_mat = V_mat.A if issparse(V_mat) else V_mat
    X = X.A if issparse(X) else X
    finite_inds = get_finite_inds(V_mat)
    X, V_mat = X[:, finite_inds], V_mat[:, finite_inds]

    if method == 'kmc' and n_pca_components is None: n_pca_components = 30
    if n_pca_components is not None:
        X = log1p_(adata, X)
        X_plus_V = log1p_(adata, X + V_mat)
        if (
                "velocity_pca_fit" not in adata.uns_keys()
                or type(adata.uns["velocity_pca_fit"]) == str
        ):
            pca = PCA(
                n_components=min(n_pca_components, X.shape[1] - 1),
                svd_solver="arpack",
                random_state=0,
            )
            pca_fit = pca.fit(X)
            X_pca = pca_fit.transform(X)

            adata.uns["velocity_pca_fit"] = pca_fit
            adata.uns["velocity_PCs"] = pca_fit.components_.T
            adata.obsm["X_velocity_pca"] = X_pca

        X_pca, _, pca_fit = (
            adata.obsm["X_velocity_pca"],
            adata.uns["velocity_PCs"],
            adata.uns["velocity_pca_fit"],
        )

        Y_pca = pca_fit.transform(X_plus_V)
        V_pca = Y_pca - X_pca
        # V_pca = (V_mat - V_mat.mean(0)).dot(PCs)

        adata.obsm["velocity_pca_raw"] = V_pca
        X, V_mat = X_pca[:, :n_pca_components], V_pca[:, :n_pca_components]

    ### there shouldn't be neighborhood calculation functions here. user could use
    ### neighorhood from dim reduction, connectivity.neighbors, or their own procedures.
    #if neighbors_from_basis:
    #    if X.shape[0] > 200000 and X.shape[1] > 2: 
    #        from pynndescent import NNDescent

    #        nbrs = NNDescent(X, metric='eulcidean', n_neighbors=n_neighbors, n_jobs=-1,
    #                          random_state=19490110)
    #        indices, _ = nbrs.query(X, k=30)
    #    else:
    #        alg = "ball_tree" if X.shape[1] > 10 else 'kd_tree'
    #        nbrs = NearestNeighbors(n_neighbors=n_neighbors, algorithm=alg, n_jobs=-1).fit(X)
    #        _, indices = nbrs.kneighbors(X)

    # add both source and sink distribution
    if method == "kmc":
        if method + '_transition_matrix' in adata.uns_keys() and not enforce:
            T = adata.obsp[method + '_transition_matrix']
            kmc = KernelMarkovChain(P=T)
        else:
            kmc = KernelMarkovChain()
        kmc_args = {
            "n_recurse_neighbors": 2,
            "M_diff": 2,
            "epsilon": None,
            "adaptive_local_kernel": True,
            "tol": 1e-7,
        }
        kmc_args = update_dict(kmc_args, kmc_kwargs)

        if method + '_transition_matrix' not in adata.obsp.keys() or not enforce:
            kmc.fit(
                X,
                V_mat,
                neighbor_idx=indices,
                sample_fraction=sample_fraction,
                **kmc_args
            )  #

        T = kmc.P
        if correct_density:
            delta_X = kmc.compute_density_corrected_drift(
                X_embedding, kmc.Idx, normalize_vector=True, scale=scale
            )  # indices, k = 500
        else:
            delta_X = kmc.compute_drift(
                X_embedding, num_prop=1, scale=scale
            )  # indices, k = 500

        # P = kmc.compute_stationary_distribution()
        # adata.obs['stationary_distribution'] = P
        X_grid, V_grid, D = velocity_on_grid(
            X_embedding, delta_X, xy_grid_nums=xy_grid_nums
        )

        if calc_rnd_vel:
            kmc = KernelMarkovChain()
            permute_rows_nsign(V_mat)
            kmc.fit(X, V_mat, **kmc_args)  # neighbor_idx=indices,
            T_rnd = kmc.P
            if correct_density:
                delta_X_rnd = kmc.compute_density_corrected_drift(
                    X_embedding, kmc.Idx, normalize_vector=True
                )  # indices, k = 500
            else:
                delta_X_rnd = kmc.compute_drift(X_embedding)
            # P_rnd = kmc.compute_stationary_distribution()
            # adata.obs['stationary_distribution_rnd'] = P_rnd
            X_grid_rnd, V_grid_rnd, D_rnd = velocity_on_grid(
                X_embedding, delta_X_rnd, xy_grid_nums=xy_grid_nums
            )

        adata.uns["kmc"] = kmc
    elif method in ["pearson", "cosine"]:
        vs_kwargs = {"n_recurse_neighbors": 2,
                      "max_neighs": None,
                      "transform": 'sqrt',
                      "use_neg_vals": True,
                     }
        vs_kwargs = update_dict(vs_kwargs, other_kernels_dict)

        if method + '_transition_matrix' in adata.uns_keys() and not enforce:
            T = adata.obsp[method + '_transition_matrix']
            delta_X = projection_with_transition_matrix(X.shape[0], T, X_embedding)
            X_grid, V_grid, D = velocity_on_grid(
                X_embedding[:, :2], (X_embedding + delta_X)[:, :2], xy_grid_nums=xy_grid_nums
            )
        else:
            T, delta_X, X_grid, V_grid, D = kernels_from_velocyto_scvelo(
                X, X_embedding, V_mat, indices, neg_cells_trick, xy_grid_nums,
                method, **vs_kwargs
            )

        if calc_rnd_vel:
            permute_rows_nsign(V_mat)
            T_rnd, delta_X_rnd, X_grid_rnd, V_grid_rnd, D_rnd = kernels_from_velocyto_scvelo(
                X, X_embedding, V_mat, indices, neg_cells_trick, xy_grid_nums,
                method, **vs_kwargs
            )
    elif method == "transform":
        umap_trans, n_pca_components = (
            adata.uns["umap_fit"]["fit"],
            adata.uns["umap_fit"]["n_pca_components"],
        )

        if "pca_fit" not in adata.uns_keys() or type(adata.uns["pca_fit"]) == str:
            CM = adata.X[:, adata.var.use_for_dynamics.values]
            from ..preprocessing.utils import pca

            adata, pca_fit, X_pca = pca(adata, CM, n_pca_components, "X")
            adata.uns["pca_fit"] = pca_fit

        X_pca, pca_fit = adata.obsm["X"], adata.uns["pca_fit"]
        V = (
            adata[:, adata.var.use_for_dynamics.values].layers[vkey]
            if vkey in adata.layers.keys()
            else None
        )
        CM, V = CM.A if issparse(CM) else CM, V.A if issparse(V) else V
        V[np.isnan(V)] = 0
        Y_pca = pca_fit.transform(CM + V)

        Y = umap_trans.transform(Y_pca)

        delta_X = Y - X_embedding

        X_grid, V_grid, D = velocity_on_grid(
            X_embedding, delta_X, xy_grid_nums=xy_grid_nums
        ),

    if preserve_len:
        basis_len, high_len = np.linalg.norm(delta_X, axis=1), np.linalg.norm(V_mat, axis=1)
        scaler = np.nanmedian(basis_len) / np.nanmedian(high_len)
        for i in tqdm(range(adata.n_obs), desc=f"rescaling velocity norm..."):
            idx = T[i].indices
            high_len_ = high_len[idx]
            T_i = T[i].data
            delta_X[i] *= T_i.dot(high_len_) / basis_len[i] * scaler

    if key is None:
        adata.obsp[method + "_transition_matrix"] = T
        adata.obsm["velocity_" + basis] = delta_X
        adata.uns["grid_velocity_" + basis] = {"X_grid": X_grid, "V_grid": V_grid, "D": D}
    else:
        adata.obsp[key + '_' + method + "_transition_matrix"] = T
        adata.obsm[key + '_' + basis] = delta_X
        adata.uns["grid_" + key + '_' + basis] = {"X_grid": X_grid, "V_grid": V_grid, "D": D}

    if calc_rnd_vel:
        if key is None:
            adata.obsp[method + "_transition_matrix_rnd"] = T_rnd
            adata.obsm["X_" + basis + "_rnd"] = X_embedding
            adata.obsm["velocity_" + basis + "_rnd"] = delta_X_rnd
            adata.uns["grid_velocity_" + basis + "_rnd"] = {
                "X_grid": X_grid_rnd,
                "V_grid": V_grid_rnd,
                "D": D_rnd,
            }
        else:
            adata.obsp[key + '_' + method + "_transition_matrix_rnd"] = T_rnd
            adata.obsm["X_" + key + "_" + basis + "_rnd"] = X_embedding
            adata.obsm[key + "_" + basis + "_rnd"] = delta_X_rnd
            adata.uns["grid_" + key + '_' + basis + "_rnd"] = {
                "X_grid": X_grid_rnd,
                "V_grid": V_grid_rnd,
                "D": D_rnd,
            }

    return adata


def confident_cell_velocities(adata,
                            group,
                            lineage_dict,
                            ekey='M_s',
                            vkey='velocity_S',
                            basis='umap',
                            confidence_threshold=0.85,
                            only_velocity_genes=False,
                            ):
    """Confidently compute transition probability and project high dimension velocity vector to existing low dimension
    embeddings using progeintors and mature cell groups priors.

    Parameters
    ----------
        adata: :class:`~anndata.AnnData`
            an Annodata object
        group: `str`
            The column key/name that identifies the cell state grouping information of cells. This will be used for
            calculating gene-wise confidence score in each cell state.
        lineage_dict: `dict`
            A dictionary describes lineage priors. Keys corresponds to the group name from `group` that corresponding
            to the state of one progenitor type while values correspond to the group names from `group` that
            corresponding to the states of one or multiple terminal cell states. The best practice for determining
            terminal cell states are those fully functional cells instead of intermediate cell states. Note that in
            python a dictionary key cannot be a list, so if you have two progenitor types converge into one terminal
            cell state, you need to create two records each with the same terminal cell as value but different progenitor
            as the key. Value can be either a string for one cell group or a list of string for multiple cell groups.
        ekey: `str` or None (default: `M_s`)
            The layer that will be used to retrieve data for identifying the gene is in induction or repression phase at
            each cell state. If `None`, .X is used.
        vkey: `str` or None (default: `velocity_S`)
            The layer that will be used to retrieve velocity data for calculating gene-wise confidence. If `None`,
            `velocity_S` is used.
        basis: 'int' (optional, default `umap`)
            The dictionary key that corresponds to the reduced dimension in `.obsm` attribute.
        confidence_threshold: 'float' (optional, default `0.85`)
            The minimal threshold of the mean of the average progenitors and the average mature cells prior based
            gene-wise score. Only genes with score larger than this will be considered as confident velocity genes for
            velocity projection.
        only_velocity_genes: 'bool' (optional, default `False`)
            Whether only use previous identified velocity genes for confident gene selection, followed by velocity
            projection.

    Returns
    -------
        Adata: :class:`~anndata.AnnData`
            Returns an updated `~anndata.AnnData` with only confident genes based transition_matrix and projected
            embedding of high dimension velocity vectors in the existing embeddings of current cell state, calculated
            using either the Itô kernel method (default) or the diffusion approximation or the method from
            (La Manno et al. 2018).
    """

    if not any([i.startswith('velocity') for i in adata.layers.keys()]):
        raise Exception(f"You need to first run `dyn.tl.dynamics(adata)` to estimate kinetic parameters and obtain "
                        f"raw RNA velocity before running this function.")

    if only_velocity_genes:
        if 'use_for_velocity' not in adata.var.keys():
            warnings.warn('`dyn.tl.cell_velocities(adata)` is not performed yet. Rolling back to use all feature genes '
                          'as input for supervised RNA velocity analysis.')
            genes = adata.var_names[adata.var.use_for_dynamics]
        else:
            genes = adata.var_names[adata.var.use_for_velocity]
    else:
        genes = adata.var_names[adata.var.use_for_dynamics]

    gene_wise_confidence(adata, group, lineage_dict, genes=genes, ekey=ekey, vkey=vkey,)

    adata.var.loc[:, 'avg_confidence'] = (adata.var.loc[:, 'avg_prog_confidence'] +
                                          adata.var.loc[:, 'avg_mature_confidence']) / 2
    confident_genes = genes[adata[:, genes].var['avg_confidence'] > confidence_threshold]
    adata.var['confident_genes'] = False
    adata.var.loc[confident_genes, 'confident_genes'] = True

    X = adata[:, confident_genes].layers[ekey]
    V_mat = adata[:, confident_genes].layers[vkey]
    X_embedding = adata.obsm['X_' + basis]

    cell_velocities(adata, enforce=True, X=X, V_mat=V_mat, X_embedding=X_embedding, basis=basis)

    return adata

def stationary_distribution(adata, method="kmc", direction="both", calc_rnd=True):
    """Compute stationary distribution of cells using the transition matrix.

    Parameters
    ----------
        adata: :class:`~anndata.AnnData`
            an Annodata object
        method: `str` (default: `kmc`)
            The method to calculate the stationary distribution.
        direction: `str` (default: `both`)
            The direction of diffusion for calculating the stationary distribution, can be one of `both`, `forward`, `backward`.
        calc_rnd: `bool` (default: `True`)
            Whether to also calculate the stationary distribution from the control randomized transition matrix.
    Returns
    -------
        Adata: :class:`~anndata.AnnData`
            Returns an updated `~anndata.AnnData` with source, sink stationary distributions and the randomized results,
            depending on the direction and calc_rnd arguments.
    """

    T = adata.obsp["transition_matrix"]  # row is the source and columns are targets

    if method == "kmc":
        kmc = KernelMarkovChain()
        kmc.P = T
        if direction == "both":
            adata.obs[
                "sink_steady_state_distribution"
            ] = kmc.compute_stationary_distribution()
            kmc.P = T.T / T.T.sum(0)
            adata.obs[
                "source_steady_state_distribution"
            ] = kmc.compute_stationary_distribution()

            if calc_rnd:
                T_rnd = adata.obsp["transition_matrix_rnd"]
                kmc.P = T_rnd
                adata.obs[
                    "sink_steady_state_distribution_rnd"
                ] = kmc.compute_stationary_distribution()
                kmc.P = T_rnd.T / T_rnd.T.sum(0)
                adata.obs[
                    "source_steady_state_distribution_rnd"
                ] = kmc.compute_stationary_distribution()

        elif direction == "forward":
            adata.obs[
                "sink_steady_state_distribution"
            ] = kmc.compute_stationary_distribution()

            if calc_rnd:
                T_rnd = adata.obsp["transition_matrix_rnd"]
                kmc.P = T_rnd
                adata.obs[
                    "sink_steady_state_distribution_rnd"
                ] = kmc.compute_stationary_distribution()
        elif direction == "backward":
            kmc.P = T.T / T.T.sum(0)
            adata.obs[
                "source_steady_state_distribution"
            ] = kmc.compute_stationary_distribution()

            if calc_rnd:
                T_rnd = adata.obsp["transition_matrix_rnd"]
                kmc.P = T_rnd.T / T_rnd.T.sum(0)
                adata.obs[
                    "sink_steady_state_distribution_rnd"
                ] = kmc.compute_stationary_distribution()

    else:
        T = T.T
        if direction == "both":
            adata.obs["source_steady_state_distribution"] = diffusion(T, backward=True)
            adata.obs["sink_steady_state_distribution"] = diffusion(T)
            if calc_rnd:
                T_rnd = adata.obsp["transition_matrix_rnd"]
                adata.obs["source_steady_state_distribution_rnd"] = diffusion(
                    T_rnd, backward=True
                )
                adata.obs["sink_steady_state_distribution_rnd"] = diffusion(T_rnd)
        elif direction == "forward":
            adata.obs["sink_steady_state_distribution"] = diffusion(T)
            if calc_rnd:
                T_rnd = adata.uns["transition_matrix_rnd"]
                adata.obs["sink_steady_state_distribution_rnd"] = diffusion(T_rnd)
        elif direction == "backward":
            adata.obs["source_steady_state_distribution"] = diffusion(T, backward=True)
            if calc_rnd:
                T_rnd = adata.obsp["transition_matrix_rnd"]
                adata.obs["source_steady_state_distribution_rnd"] = diffusion(
                    T_rnd, backward=True
                )


def generalized_diffusion_map(adata, **kwargs):
    """Apply the diffusion map algorithm on the transition matrix build from Itô kernel.

    Parameters
    ----------
        adata: :class:`~anndata.AnnData`
            AnnData object that contains the constructed transition matrix.'
        kwargs:
            Additional parameters that will be passed to the diffusion_map_embedding function.

    Returns
    -------
        adata: :class:`~anndata.AnnData`
            AnnData object that updated with X_diffusion_map embedding in obsm attribute.
    """

    kmc = KernelMarkovChain()
    kmc.P = adata.obsp["transition_matrix"]
    dm_args = {"n_dims": 2, "t": 1}
    dm_args.update(kwargs)
    dm = kmc.diffusion_map_embedding(*dm_args)

    adata.obsm["X_diffusion_map"] = dm


def diffusion(M, P0=None, steps=None, backward=False):
    """Find the state distribution of a Markov process.

    Parameters
    ----------
        M: `numpy.ndarray` (dimension n x n, where n is the cell number)
            The transition matrix.
        P0: `numpy.ndarray` (default None; dimension is n, )
            The initial cell state.
        steps: `int` (default None)
            The random walk steps on the Markov transitioin matrix.
        backward: `bool` (default False)
            Whether the backward transition will be considered.

    Returns
    -------
        Mu: `numpy.ndarray`
            The state distribution of the Markov process.
    """

    if backward is True:
        M = M.T
        M = M / M.sum(1)

    if steps is None:
        # code inspired from  https://github.com/prob140/prob140/blob/master/prob140/markov_chains.py#L284
        from scipy.sparse.linalg import eigs

        eigenvalue, eigenvector = scp.linalg.eig(
            M, left=True, right=False
        )  # if not issparse(M) else eigs(M) # source is on the row

        eigenvector = (
            np.real(eigenvector) if not issparse(M) else np.real(eigenvector.T)
        )
        eigenvalue_1_ind = np.isclose(eigenvalue, 1)
        mu = eigenvector[:, eigenvalue_1_ind] / np.sum(eigenvector[:, eigenvalue_1_ind])

        # Zero out floating poing errors that are negative.
        indices = np.logical_and(np.isclose(mu, 0), mu < 0)
        mu[indices] = 0  # steady state distribution

    else:
        mu = (
            np.nanmean(M.dot(np.linalg.matrix_power(M, steps)), 0)
            if P0 is None
            else P0.dot(np.linalg.matrix_power(M, steps))
        )

    return mu


def expected_return_time(M, backward=False):
    """Find the expected returning time.

    Parameters
    ----------
        M: `numpy.ndarray` (dimension n x n, where n is the cell number)
            The transition matrix.
        backward: `bool` (default False)
            Whether the backward transition will be considered.

    Returns
    -------
        T: `numpy.ndarray`
            The expected return time (1 / steady_state_probability).

    """
    steady_state = diffusion(M, P0=None, steps=None, backward=backward)

    T = 1 / steady_state
    return T


def kernels_from_velocyto_scvelo(
    X, X_embedding, V_mat, indices, neg_cells_trick, xy_grid_nums,
    kernel='pearson', n_recurse_neighbors=2, max_neighs=None, transform='sqrt',
    use_neg_vals=True,
):
    """utility function for calculating the transition matrix and low dimensional velocity embedding via the original
    pearson correlation kernel (La Manno et al., 2018) or the cosine kernel from scVelo (Bergen et al., 2019)."""
    n = X.shape[0]
    if indices is not None:
        rows = []
        cols = []
        vals = []

    delta_X = np.zeros((n, X_embedding.shape[1]))
    for i in tqdm(range(n), desc=f"calculating transition matrix via {kernel} kernel with {transform} transform."):
        velocity = V_mat[i, :]  # project V_mat to pca space

        if velocity.sum() != 0:
            i_vals = get_iterative_indices(indices, i, n_recurse_neighbors, max_neighs)  # np.zeros((knn, 1))
            diff = X[i_vals, :] - X[i, :]

            if transform == 'log':
                diff_velocity = np.sign(velocity) * np.log(np.abs(velocity) + 1)
                diff_rho = np.sign(diff) * np.log(np.abs(diff) + 1)
            elif transform == 'logratio':
                hi_dim, hi_dim_t = X[i, :], X[i, :] + velocity
                log2hidim = np.log(np.abs(hi_dim) + 1)
                diff_velocity = np.log(np.abs(hi_dim_t) + 1) - log2hidim
                diff_rho = np.log(np.abs(X[i_vals, :]) + 1) - np.log(np.abs(hi_dim) + 1)
            elif transform == 'linear':
                diff_velocity = velocity
                diff_rho = diff
            elif transform == 'sqrt':
                diff_velocity = np.sign(velocity) * np.sqrt(np.abs(velocity))
                diff_rho = np.sign(diff) * np.sqrt(np.abs(diff))

            if kernel == 'pearson':
                vals_ = einsum_correlation(diff_rho, diff_velocity, type="pearson")
            elif kernel == 'cosine':
                vals_ = einsum_correlation(diff_rho, diff_velocity, type="cosine")

            rows.extend([i] * len(i_vals))
            cols.extend(i_vals)
            vals.extend(vals_)

    vals = np.hstack(vals)
    vals[np.isnan(vals)] = 0
    G = csr_matrix(
        (vals, (rows, cols)), shape=(X_embedding.shape[0], X_embedding.shape[0])
    )
    G = split_velocity_graph(G, neg_cells_trick)

    if neg_cells_trick:
        G, G_ = G

    confidence, ub_confidence = G.max(1).A.flatten(), np.percentile(G.max(1).A.flatten(), 98)
    dig_p = np.clip(ub_confidence - confidence, 0, 1)
    G.setdiag(dig_p)

    T = np.expm1(G / 0.1)

    if neg_cells_trick:
        if use_neg_vals:
            T -= np.expm1(-G_ / 0.1)
        else:
            T += np.expm1(G_ / 0.1)
            T.data = T.data + 1

    # T = w * (~ direct_neighs).multiply(T) + (1 - w) * direct_neighs.multiply(T)

    # normalize so that each row sum up to 1
    sparsefuncs.inplace_row_scale(T, 1 / np.abs(T).sum(axis=1).A1)

    T.setdiag(0)
    T.eliminate_zeros()

    delta_X = projection_with_transition_matrix(n, T, X_embedding)

    X_grid, V_grid, D = velocity_on_grid(
        X_embedding[:, :2], (X_embedding + delta_X)[:, :2], xy_grid_nums=xy_grid_nums
    )

    return T, delta_X, X_grid, V_grid, D


def projection_with_transition_matrix(n, T, X_embedding):
    delta_X = np.zeros((n, X_embedding.shape[1]))

    with warnings.catch_warnings():
        warnings.simplefilter("ignore")

        for i in tqdm(range(n), desc=f"projecting velocity vector to low dimensional embedding..."):
            idx = T[i].indices
            diff_emb = X_embedding[idx] - X_embedding[i, None]
            diff_emb /= norm(diff_emb, axis=1)[:, None]
            diff_emb[np.isnan(diff_emb)] = 0
            T_i = T[i].data
            delta_X[i] = T_i.dot(diff_emb) - T_i.mean() * diff_emb.sum(0)

    return delta_X


# utility functions for calculating the random cell velocities
@jit(nopython=True)
def numba_random_seed(seed):
    """Same as np.random.seed but for numba. Function adapated from velocyto.


    Parameters
    ----------
        seed: `int`
            Random seed value

    Returns
    -------
        Nothing but set the random seed in numba.

    """
    np.random.seed(seed)


@jit(nopython=True)
def permute_rows_nsign(A):
    """Permute in place the entries and randomly switch the sign for each row of a matrix independently. Function adapted
    from velocyto

    Parameters
    ----------
        A: `np.array`
            A numpy array that will be permuted.

    Returns
    -------
        Nothing but permute entries and signs for each row of the input matrix in place.
    """

    plmi = np.array([+1, -1])
    for i in range(A.shape[1]):
        np.random.shuffle(A[:, i])
        A[:, i] = A[:, i] * np.random.choice(plmi, size=A.shape[0])


def embed_velocity(adata, x_basis, v_basis='velocity', emb_basis='X', velocity_gene_tag='velocity_genes',
                   num_pca=100, n_recurse_neighbors=2, M_diff=0.25, adaptive_local_kernel=True, normalize_velocity=True,
                   return_kmc=False, **kmc_kwargs):
    if velocity_gene_tag is not None:
        X = adata.layers[x_basis][:, adata.var[velocity_gene_tag]]
        V = adata.layers[v_basis][:, adata.var[velocity_gene_tag]]
    else:
        X = adata.layers[x_basis]
        V = adata.layers[v_basis]

    X = log1p_(adata, X)

    X_emb = adata.obsm[emb_basis]
    Idx = adata.uns['neighbors']['indices']

    if num_pca is not None:
        pca = PCA()
        pca.fit(X)
        X_pca = pca.transform(X)
        Y_pca = pca.transform(X + V)
        V_pca = Y_pca - X_pca
    else:
        X_pca = X
        V_pca = V

    kmc = KernelMarkovChain()
    kmc.fit(X_pca[:, :num_pca], V_pca[:, :num_pca], neighbor_idx=Idx,
            n_recurse_neighbors=n_recurse_neighbors, M_diff=M_diff, adaptive_local_kernel=adaptive_local_kernel,
            **kmc_kwargs)

    Uc = kmc.compute_density_corrected_drift(X_emb, normalize_vector=normalize_velocity)
    if return_kmc:
        return Uc, kmc
    else:
        return Uc<|MERGE_RESOLUTION|>--- conflicted
+++ resolved
@@ -180,20 +180,11 @@
 
     elif conn_key is not None and conn_key in adata.obsp.keys():
         if use_mnn:
-<<<<<<< HEAD
-            # neighbors = adata.uns["mnn"]
-            #indices, dist = extract_indices_dist_from_graph(
-            #    neighbors, adata.uns["neighbors"]["indices"].shape[1]
-            #)
-            #indices, dist = indices[:, 1:], dist[:, 1:]
-            pass
-=======
             neighbors = adata.uns["mnn"]
-            indices, dist = extract_indices_dist_from_graph(
+            indices, _ = adj_to_knn(
                 neighbors, adata.uns["neighbors"]["indices"].shape[1]
             )
-            indices, dist = indices[:, 1:], dist[:, 1:]
->>>>>>> 5ce7eb0f
+            indices = indices[:, 1:]
         else:
             knn_indices, _ = adj_to_knn(adata.obsp[conn_key], n_neighbors)
             #knn_adj = knn_to_adj(knn_indices, knn_dists)
