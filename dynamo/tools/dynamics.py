import inspect
import warnings
from typing import Any, Dict, List, Optional, Tuple, Union

try:
    from typing import Literal
except ImportError:
    from typing_extensions import Literal

import numpy as np
import pandas as pd
from anndata import AnnData
from numpy import ndarray
from scipy.sparse import SparseEfficiencyWarning, csr_matrix, issparse
from tqdm import tqdm

from ..configuration import DynamoAdataConfig
from ..dynamo_logger import (
    LoggerManager,
    main_debug,
    main_finish_progress,
    main_info,
    main_info_insert_adata,
    main_log_time,
    main_tqdm,
    main_warning,
)
from ..estimation.csc.utils_velocity import solve_alpha_2p_mat
from ..estimation.csc.velocity import Velocity, fit_linreg, ss_estimation
from ..estimation.tsc.estimation_kinetic import *
from ..estimation.tsc.twostep import fit_slope_stochastic, lin_reg_gamma_synthesis
from ..estimation.tsc.utils_kinetic import *
from ..estimation.tsc import storm
from .moments import (
    moments,
    prepare_data_deterministic,
    prepare_data_has_splicing,
    prepare_data_mix_has_splicing,
    prepare_data_mix_no_splicing,
    prepare_data_no_splicing,
)
from .utils import (
    get_auto_assump_mRNA,
    get_data_for_kin_params_estimation,
    get_U_S_for_velocity_estimation,
    get_valid_bools,
    one_shot_alpha_matrix,
    remove_2nd_moments,
    set_param_kinetic,
    set_param_ss,
    set_velocity,
    update_dict,
)

warnings.simplefilter("ignore", SparseEfficiencyWarning)


class BaseDynamics:
    """The base class for the inclusive model of expression dynamics considers splicing, metabolic labeling and protein
    translation.

    The function supports learning high-dimensional velocity vector samples for droplet based (10x, inDrop, drop-seq,
    etc), scSLAM-seq, NASC-seq sci-fate, scNT-seq, scEU-seq, cite-seq or REAP-seq datasets.

    Args:
        adata: an AnnData object.
        filter_gene_mode: The string for indicating which mode of gene filter will be used. Defaults to "final".
        use_smoothed: whether to use the smoothed data when estimating kinetic parameters and calculating velocity for
            each gene. When you have time-series data (`tkey` is not None), we recommend to smooth data among cells from
            each time point. Defaults to True.
        assumption_mRNA: Parameter estimation assumption for mRNA. Available options are:
                (1) 'ss': pseudo steady state;
                (2) 'kinetic' or None: degradation and kinetic data without steady state assumption.
                (3) 'auto': dynamo will choose a reasonable assumption of the system under study automatically.
            If no labelling data exists, assumption_mRNA will automatically set to be 'ss'. For one-shot experiment,
            assumption_mRNA is set to be None. However we will use steady state assumption to estimate parameters alpha
            and gamma either by a deterministic linear regression or the first order decay approach in line of the
            sci-fate paper;
            Defaults to "auto".
        assumption_protein: Parameter estimation assumption for protein. Available options are:
                (1) 'ss': pseudo steady state;
            Defaults to "ss".
        model: String indicates which estimation model will be used.
            Available options are:
                (1) 'deterministic': The method based on `deterministic` ordinary differential equations;
                (2) 'stochastic' or `moment`: The new method from us that is based on `stochastic` master equations;
            Note that `kinetic` model doesn't need to assumes the `experiment_type` is not `conventional`. As other
            labeling experiments, if you specify the `tkey`, dynamo can also apply `kinetic` model on `conventional`
            scRNA-seq datasets. A "model_selection" model will be supported soon in which alpha, beta and gamma will be
            modeled as a function of time.
            Defaults to "auto".
        est_method: This parameter should be used in conjunction with `model` parameter.
            Available options when the `model` is 'ss' include:
                (1) 'ols': The canonical method or Ordinary Least Squares regression from the seminar RNA velocity paper
                    based on deterministic ordinary differential equations;
                (2) 'rlm': The robust linear models from statsmodels. Robust Regression provides an alternative to OLS
                    regression by lowering the restrictions on assumptions and dampens the effect of outliers in order
                    to fit majority of the data.
                (3) 'ransac': RANSAC (RANdom SAmple Consensus) algorithm for robust linear regression. RANSAC is an
                    iterative algorithm for the robust estimation of parameters from a subset of inliers from the
                    complete dataset. RANSAC implementation is based on RANSACRegressor function from sklearn package.
                    Note that if `rlm` or `ransac` failed, it will roll back to the `ols` method. In addition, `ols`,
                    `rlm` and `ransac` can be only used in conjunction with the `deterministic` model.
                (4) 'gmm': The new generalized methods of moments from us that is based on master equations, similar to
                    the "moment" model in the excellent scVelo package;
                (5) 'negbin': The new method from us that models steady state RNA expression as a negative binomial
                    distribution, also built upon on master equations.
                (6) 'auto': dynamo will choose the suitable estimation method based on the `assumption_mRNA`,
                    `experiment_type` and `model` parameter.
            Note that all those methods require using extreme data points (except negbin, which use all data points) for
            estimation. Extreme data points are defined as the data from cells whose expression of unspliced / spliced
            or new / total RNA, etc. are in the top or bottom, 5%, for example. `linear_regression` only considers the
            mean of RNA species (based on the `deterministic` ordinary different equations) while moment based methods
            (`gmm`, `negbin`) considers both first moment (mean) and second moment (uncentered variance) of RNA species
            (based on the `stochastic` master equations).
            The above method are all (generalized) linear regression based method. In order to return estimated
            parameters (including RNA half-life), it additionally returns R-squared (either just for extreme data points
            or all data points) as well as the log-likelihood of the fitting, which will be used for transition matrix
            and velocity embedding.
            Available options when the `assumption_mRNA` is 'kinetic' include:
                (1) 'auto': dynamo will choose the suitable estimation method based on the `assumption_mRNA`,
                    `experiment_type` and `model` parameter.
                (2) `twostep`: first for each time point, estimate K (1-e^{-rt}) using the total and new RNA data. Then
                    use regression via t-np.log(1-K) to get degradation rate gamma. When splicing and labeling data both
                    exist, replacing new/total with ul/u can be used to estimate beta. Suitable for velocity estimation.
                (3) `direct` (default): method that directly uses the kinetic model to estimate rate parameters,
                    generally not good for velocity estimation.
            Under `kinetic` model, choosing estimation is `experiment_type` dependent. For `kinetics` experiments,
            dynamo supposes methods including RNA bursting or without RNA bursting. Dynamo also adaptively estimates
            parameters, based on whether the data has splicing or without splicing.
            Under `kinetic` assumption, the above method uses non-linear least square fitting. In order to return
            estimated parameters (including RNA half-life), it additionally returns the log-likelihood of the
            fitting, which will be used for transition matrix and velocity embedding.
            All `est_method` uses least square to estimate optimal parameters with latin cubic sampler for initial
            sampling. Defaults to "auto".
        NTR_vel: whether to use NTR (new/total ratio) velocity for labeling datasets. Defaults to False.
        group: the column key/name that identifies the grouping information (for example, clusters that correspond to
            different cell types) of cells. This will be used to calculate 1/2 st moments and covariance for each cells
            in each group. It will also enable estimating group-specific (i.e cell-type specific) kinetic parameters.
            Defaults to None.
        protein_names: a list of gene names corresponds to the rows of the measured proteins in the `X_protein` of the
            `obsm` attribute. The names have to be included in the adata.var.index. Defaults to None.
        concat_data: whether to concatenate data before estimation. If your data is a list of matrices for each time
            point, this need to be set as True. Defaults to False.
        log_unnormalized: whether to log transform the unnormalized data. Defaults to True.
        one_shot_method: The method that will be used for estimating kinetic parameters for one-shot experiment data.
            (1) the "sci-fate" method directly solves gamma with the first-order decay model;
            (2) the "combined" model uses the linear regression under steady state to estimate relative gamma, and then
                calculate absolute gamma (degradation rate), beta (splicing rate) and cell-wise alpha (transcription
                rate). Defaults to "combined".
        fraction_for_deg: whether to use the fraction of labeled RNA instead of the raw labeled RNA to estimate the
            degradation parameter. Defaults to False.
        re_smooth: whether to re-smooth the adata and also recalculate 1/2 moments or covariance. Defaults to False.
        sanity_check: whether to perform sanity-check before estimating kinetic parameters and velocity vectors,
            currently only applicable to kinetic or degradation metabolic labeling based scRNA-seq data. The basic idea
            is that for kinetic (degradation) experiment, the total labelled RNA for each gene should increase
            (decrease) over time. If they don't satisfy this criteria, those genes will be ignored during the
            estimation. Defaults to False.
        del_2nd_moments: whether to remove second moments or covariances. Default it is `False` so this avoids
            recalculating 2nd moments or covariance but it may take a lot memory when your dataset is big. Set this to
            `True` when your data is huge (like > 25, 000 cells or so) to reducing the memory footprint. Defaults to
            None.
        cores: number of cores to run the estimation. If cores is set to be > 1, multiprocessing will be used to
            parallel the parameter estimation. Currently only applicable cases when assumption_mRNA is `ss` or cases
            when experiment_type is either "one-shot" or "mix_std_stm". Defaults to 1.
        tkey: the column key for the labeling time  of cells in .obs. Used for labeling based scRNA-seq data. If `tkey`
            is None, then  `adata.uns["pp"]["tkey"]` will be checked and used if exists. Defaults to None.
        **est_kwargs: Other arguments passed to the fit method (steady state models) or estimation methods (kinetic
            models).

    Raises:
        ValueError: preprocessing not performed.
        Exception: No gene pass filter.
        Exception: Too few valid genes.

    Returns:
        An updated AnnData object with estimated kinetic parameters, inferred velocity and estimation related
        information included. The estimated kinetic parameters are currently appended to .obs (should move to .obsm with
        the key `dynamics` later). Depends on the estimation method, experiment type and whether you applied estimation
        for each groups via `group`, the number of returned parameters can be variable. For conventional scRNA-seq
        (including cite-seq or other types of protein/RNA coassays) and somethings metabolic labeling data, the
        parameters will  at mostly include:
            alpha: Transcription rate
            beta: Splicing rate
            gamma: Spliced RNA degradation rate
            eta: Translation rate (only applicable to RNA/protein coassay)
            delta: Protein degradation rate (only applicable to RNA/protein coassay)
            alpha_b: intercept of alpha fit
            beta_b: intercept of beta fit
            gamma_b: intercept of gamma fit
            eta_b: intercept of eta fit (only applicable to RNA/protein coassay)
            delta_b: intercept of delta fit (only applicable to RNA/protein coassay)
            alpha_r2: r-squared for goodness of fit of alpha estimation
            beta_r2: r-squared for goodness of fit of beta estimation
            gamma_r2: r-squared for goodness of fit of gamma estimation
            eta_r2: r-squared for goodness of fit of eta estimation (only applicable to RNA/protein coassay)
            delta_r2: r-squared for goodness of fit of delta estimation (only applicable to RNA/protein coassay)
            alpha_logLL: loglikelihood of alpha estimation (only applicable to stochastic model)
            beta_loggLL: loglikelihood of beta estimation (only applicable to stochastic model)
            gamma_logLL: loglikelihood of gamma estimation (only applicable to stochastic model)
            eta_logLL: loglikelihood of eta estimation (only applicable to stochastic model and RNA/protein coassay)
            delta_loggLL: loglikelihood of delta estimation (only applicable to stochastic model and RNA/protein
                coassay)
            uu0: estimated amount of unspliced unlabeled RNA at time 0 (only applicable to data with both splicing
                and labeling)
            ul0: estimated amount of unspliced labeled RNA at time 0 (only applicable to data with both splicing
                and labeling)
            su0: estimated amount of spliced unlabeled RNA at time 0 (only applicable to data with both splicing
                and labeling)
            sl0: estimated amount of spliced labeled RNA at time 0 (only applicable to data with both splicing and
                labeling)
            U0: estimated amount of unspliced RNA (uu + ul) at time 0
            S0: estimated amount of spliced (su + sl) RNA at time 0
            total0: estimated amount of spliced (U + S) RNA at time 0
            half_life: Spliced mRNA's half-life (log(2) / gamma)

        Note that all data points are used when estimating r2 although only extreme data points are used for
        estimating r2. This is applicable to all estimation methods, either `linear_regression`, `gmm` or `negbin`.
        By default we set the intercept to be 0.

        For metabolic labeling data, the kinetic parameters will at most include:
            alpha: Transcription rate (effective - when RNA promoter switching considered)
            beta: Splicing rate
            gamma: Spliced RNA degradation rate
            a: Switching rate from active promoter state to inactive promoter state
            b: Switching rate from inactive promoter state to active promoter state
            alpha_a: Transcription rate for active promoter
            alpha_i: Transcription rate for inactive promoter
            cost: cost of the kinetic parameters estimation
            logLL: loglikelihood of kinetic parameters estimation
            alpha_r2: r-squared for goodness of fit of alpha estimation
            beta_r2: r-squared for goodness of fit of beta estimation
            gamma_r2: r-squared for goodness of fit of gamma estimation
            uu0: estimated amount of unspliced unlabeled RNA at time 0 (only applicable to data with both splicing
                and labeling)
            ul0: estimated amount of unspliced labeled RNA at time 0 (only applicable to data with both splicing
                and labeling)
            su0: estimated amount of spliced unlabeled RNA at time 0 (only applicable to data with both splicing
                and labeling)
            sl0: estimated amount of spliced labeled RNA at time 0 (only applicable to data with both splicing and
                labeling)
            u0: estimated amount of unspliced RNA (including uu, ul) at time 0
            s0: estimated amount of spliced (including su, sl) RNA at time 0
            total0: estimated amount of spliced (including U, S) RNA at time 0
            p_half_life: half-life for unspliced mRNA
            half_life: half-life for spliced mRNA

        If sanity_check has performed, a column with key `sanity_check` will also included which indicates which
        gene passes filter (`filter_gene_mode`) and sanity check. This is only applicable to kinetic and degradation
        metabolic labeling experiments.

        In addition, the `dynamics` key of the .uns attribute corresponds to a dictionary that includes the
        following keys:
            t: An array like object that indicates the time point of each cell used during parameters estimation
                (applicable only to kinetic models)
            group: The group that you used to estimate parameters group-wise
            X_data: The input that was used for estimating parameters (applicable only to kinetic models)
            X_fit_data: The data that was fitted during parameters estimation (applicable only to kinetic models)
            asspt_mRNA: Assumption of mRNA dynamics (steady state or kinetic)
            experiment_type: Experiment type (either conventional or metabolic labeling based)
            normalized: Whether to normalize data
            model: Model used for the parameter estimation (either auto, deterministic or stochastic)
            has_splicing: Does the adata has splicing? detected automatically
            has_labeling: Does the adata has labelling? detected automatically
            has_protein: Does the adata has protein information? detected automatically
            use_smoothed: Whether to use smoothed data (or first moment, done via local average of neighbor cells)
            NTR_vel: Whether to estimate NTR velocity
            log_unnormalized: Whether to log transform unnormalized data.
        """

    def __init__(self, dynamics_kwargs: Dict):
        self.adata = dynamics_kwargs["adata"]
        self.filter_gene_mode = dynamics_kwargs["filter_gene_mode"]
        self.use_smoothed = dynamics_kwargs["use_smoothed"]
        self.assumption_mRNA = dynamics_kwargs["assumption_mRNA"]
        self.assumption_protein = dynamics_kwargs["assumption_protein"]
        self.model = dynamics_kwargs["model"]
        self.model_was_auto = dynamics_kwargs["model_was_auto"]
        self.experiment_type = dynamics_kwargs["experiment_type"]
        self.has_splicing = dynamics_kwargs["has_splicing"]
        self.has_labeling = dynamics_kwargs["has_labeling"]
        self.splicing_labeling = dynamics_kwargs["splicing_labeling"]
        self.has_protein = dynamics_kwargs["has_protein"]
        self.est_method = dynamics_kwargs["est_method"]
        self.NTR_vel = dynamics_kwargs["NTR_vel"]
        self.group = dynamics_kwargs["group"]
        self.protein_names = dynamics_kwargs["protein_names"]
        self.concat_data = dynamics_kwargs["concat_data"]
        self.log_unnormalized = dynamics_kwargs["log_unnormalized"]
        self.one_shot_method = dynamics_kwargs["one_shot_method"]
        self.fraction_for_deg = dynamics_kwargs["fraction_for_deg"]
        self.re_smooth = dynamics_kwargs["re_smooth"]
        self.sanity_check = dynamics_kwargs["sanity_check"]
        self.del_2nd_moments = DynamoAdataConfig.use_default_var_if_none(
            dynamics_kwargs["del_2nd_moments"], DynamoAdataConfig.DYNAMICS_DEL_2ND_MOMENTS_KEY
        )
        self.cores = dynamics_kwargs["cores"]
        if dynamics_kwargs["tkey"] is not None:
            if dynamics_kwargs["adata"].obs[dynamics_kwargs["tkey"]].max() > 60:
                main_warning(
                    "Looks like you are using minutes as the time unit. For the purpose of numeric stability, "
                    "we recommend using hour as the time unit."
                )
        self.tkey = self.adata.uns["pp"]["tkey"] if dynamics_kwargs["tkey"] is None else dynamics_kwargs["tkey"]
        self.est_kwargs = dynamics_kwargs["est_kwargs"]

    def estimate_params_ss(self, subset_adata: AnnData, **est_params_args):
        """Estimate velocity parameters with steady state mRNA assumption."""
        if self.est_method.lower() == "auto":
            self.est_method = "gmm" if self.model.lower() == "stochastic" else "ols"

        if self.experiment_type.lower() == "one-shot":
            self.beta = subset_adata.var.beta if "beta" in subset_adata.var.keys() else None
            self.gamma = subset_adata.var.gamma if "gamma" in subset_adata.var.keys() else None
            ss_estimation_kwargs = {"beta": self.beta, "gamma": self.gamma}
        else:
            ss_estimation_kwargs = {}

        if self.one_shot_method == "storm-csp":
            _, valid_bools, _ = self._filter()
            self.NewCounts = self.adata[:, valid_bools].layers['new'].T
            self.TotalCounts = self.adata[:, valid_bools].layers['total'].T
            self.NewSmoothCSP = self.adata[:, valid_bools].layers['M_CSP_n'].T
        else:
            self.NewCounts = None
            self.TotalCounts = None
            self.NewSmoothCSP = None

        self.est = ss_estimation(
            U=self.U.copy() if self.U is not None else None,
            Ul=self.Ul.copy() if self.Ul is not None else None,
            S=self.S.copy() if self.S is not None else None,
            Sl=self.Sl.copy() if self.Sl is not None else None,
            P=self.P.copy() if self.P is not None else None,
            US=self.US.copy() if self.US is not None else None,
            S2=self.S2.copy() if self.S2 is not None else None,
            NewCounts=self.NewCounts.copy() if self.NewCounts is not None else None,
            TotalCounts=self.TotalCounts.copy() if self.TotalCounts is not None else None,
            NewSmoothCSP=self.NewSmoothCSP.copy() if self.NewSmoothCSP is not None else None,
            conn=subset_adata.obsp["moments_con"],
            t=self.t,
            ind_for_proteins=self.ind_for_proteins,
            model=self.model,
            est_method=self.est_method,
            experiment_type=self.experiment_type,
            assumption_mRNA=self.assumption_mRNA,
            assumption_protein=self.assumption_protein,
            concat_data=self.concat_data,
            cores=self.cores,
            **ss_estimation_kwargs,
        )  # U: (unlabeled) unspliced; S: (unlabeled) spliced; U / Ul: old and labeled; U, Ul, S, Sl: uu/ul/su/sl

        with warnings.catch_warnings():
            warnings.simplefilter("ignore")

            if self.experiment_type.lower() in ["one-shot", "one_shot"]:
                if self.one_shot_method == "storm-csp":
                    self.est.fit(one_shot_method=self.one_shot_method, perc_right=50, **self.est_kwargs)
                else:
                    self.est.fit(one_shot_method=self.one_shot_method, **self.est_kwargs)
            else:
                # experiment_type can be `kin` also and by default use
                # conventional method to estimate k but correct for time
                self.est.fit(**self.est_kwargs)

        self.alpha, self.beta, self.gamma, self.eta, self.delta = self.est.parameters.values()

    def estimate_params_kin(self, cur_grp_i: int, cur_grp: str, subset_adata: AnnData, **est_params_args):
        """Estimate velocity parameters with kinetic mRNA assumption."""
        return_ntr = True if self.fraction_for_deg and self.experiment_type.lower() == "deg" else False

        if self.model_was_auto and self.experiment_type.lower() == "kin":
            self.model = "mixture"
        if self.est_method == "auto":
            self.est_method = "direct"
        data_type = "smoothed" if self.use_smoothed else "sfs"

        (params, half_life, self.cost, self.logLL, param_ranges, cur_X_data, cur_X_fit_data,) = kinetic_model(
            subset_adata,
            self.tkey,
            self.model,
            self.est_method,
            self.experiment_type,
            self.has_splicing,
            self.splicing_labeling,
            has_switch=True,
            param_rngs={},
            data_type=data_type,
            return_ntr=return_ntr,
            **self.est_kwargs,
        )

        if type(params) == dict:
            self.alpha = params.pop("alpha")
            self.beta = params.pop("beta") if "beta" in params else None
            params = pd.DataFrame(params)
        else:
            self.alpha = params.loc[:, "alpha"].values if "alpha" in params.columns else None
            self.beta = params.loc[:, "beta"].values if "beta" in params.columns else None

        len_t, len_g = len(np.unique(self.t)), len(self._group)
        if cur_grp == self._group[0]:
            if len_g != 1:
                # X_data, X_fit_data = np.zeros((len_g, adata.n_vars, len_t)), np.zeros((len_g, adata.n_vars,len_t))
                self.X_data, self.X_fit_data = [None] * len_g, [None] * len_g

        if len(self._group) == 1:
            self.X_data, self.X_fit_data = cur_X_data, cur_X_fit_data
        else:
            # X_data[cur_grp_i, :, :], X_fit_data[cur_grp_i, :, :] = cur_X_data, cur_X_fit_data
            self.X_data[cur_grp_i], self.X_fit_data[cur_grp_i] = (
                cur_X_data,
                cur_X_fit_data,
            )

        # self.a, self.b, self.alpha_a, self.alpha_i, self.beta, self.gamma = (
        #     params.loc[:, "a"].values if "a" in params.columns else None,
        #     params.loc[:, "b"].values if "b" in params.columns else None,
        #     params.loc[:, "alpha_a"].values if "alpha_a" in params.columns else None,
        #     params.loc[:, "alpha_i"].values if "alpha_i" in params.columns else None,
        #     params.loc[:, "beta"].values if "beta" in params.columns else None,
        #     params.loc[:, "gamma"].values if "gamma" in params.columns else None,
        # )
        self.a, self.b, self.alpha_a, self.alpha_i, self.gamma = (
            params.loc[:, "a"].values if "a" in params.columns else None,
            params.loc[:, "b"].values if "b" in params.columns else None,
            params.loc[:, "alpha_a"].values if "alpha_a" in params.columns else None,
            params.loc[:, "alpha_i"].values if "alpha_i" in params.columns else None,
            params.loc[:, "gamma"].values if "gamma" in params.columns else None,
        )
        if self.alpha is None:
            self.alpha = fbar(self.a, self.b, self.alpha_a, 0) if self.alpha_i is None else fbar(self.a, self.b,
                                                                                                 self.alpha_a,
                                                                                                 self.alpha_i)
        all_kinetic_params = [
            "a",
            "b",
            "alpha_a",
            "alpha_i",
            "alpha",
            "beta",
            "gamma",
        ]

        self.kin_extra_params = params.loc[:, params.columns.difference(all_kinetic_params)]

    def estimate_parameters(self, cur_grp_i: int, cur_grp: str, subset_adata: AnnData, **est_params_args):
        """Wrapper to call corresponding parameters estimation functions according to assumptions. Override this in the
        subclass if the class doesn't use ss_estimation or kinetic_model to estimate."""
        if self.assumption_mRNA.lower() == "ss" or (self.experiment_type.lower() in ["one-shot", "mix_std_stm"]):
            self.estimate_params_ss(subset_adata=subset_adata, **est_params_args)
        elif self.assumption_mRNA.lower() == "kinetic":
<<<<<<< HEAD
            self.estimate_params_kin(cur_grp_i=cur_grp_i, cur_grp=cur_grp, subset_adata=subset_adata, **est_params_args)
=======
            self._estimate_params_kin(cur_grp_i=cur_grp_i, cur_grp=cur_grp, subset_adata=subset_adata,
                                      **est_params_args)
>>>>>>> 25a28314
        else:
            main_warning("Not implemented yet.")

    def set_velocity(
            self,
            vel_U: Union[ndarray, csr_matrix],
            vel_S: Union[ndarray, csr_matrix],
            vel_N: Union[ndarray, csr_matrix],
            vel_T: Union[ndarray, csr_matrix],
            vel_P: Union[ndarray, csr_matrix],
            cur_grp: int,
            cur_cells_bools: ndarray,
            valid_bools_: ndarray,
            kin_param_pre: str,
            **set_velo_args,
    ):
        """Save the calculated parameters and velocity to anndata. Override this in the subclass if the class has a
        different assumption."""
        if self.assumption_mRNA.lower() == "ss" or (self.experiment_type.lower() in ["one-shot", "mix_std_stm"]):
            self.adata = set_velocity(
                self.adata,
                vel_U,
                vel_S,
                vel_N,
                vel_T,
                vel_P,
                self._group,
                cur_grp,
                cur_cells_bools,
                valid_bools_,
                self.ind_for_proteins,
            )

            self.adata = set_param_ss(
                self.adata,
                self.est,
                self.alpha,
                self.beta,
                self.gamma,
                self.eta,
                self.delta,
                self.experiment_type,
                self._group,
                cur_grp,
                kin_param_pre,
                valid_bools_,
                self.ind_for_proteins,
            )
        elif self.assumption_mRNA.lower() == "kinetic":
            self.adata = set_velocity(
                self.adata,
                vel_U,
                vel_S,
                vel_N,
                vel_T,
                vel_P,
                self._group,
                cur_grp,
                cur_cells_bools,
                valid_bools_,
                self.ind_for_proteins,
            )

            self.adata = set_param_kinetic(
                self.adata,
                self.alpha,
                self.a,
                self.b,
                self.alpha_a,
                self.alpha_i,
                self.beta,
                self.gamma,
                self.cost,
                self.logLL,
                kin_param_pre,
                self.kin_extra_params,
                self._group,
                cur_grp,
                cur_cells_bools,
                valid_bools_,
            )
        else:
            main_warning("Not implemented yet.")

<<<<<<< HEAD
    def calculate_vels(
        self,
        vel: Velocity,
        U: Union[ndarray, csr_matrix],
        S: Union[ndarray, csr_matrix],
        N: Union[ndarray, csr_matrix],
        T: Union[ndarray, csr_matrix],
=======
    def _calculate_velocity(
            self,
            vel: Velocity,
            U: Union[ndarray, csr_matrix],
            S: Union[ndarray, csr_matrix],
            N: Union[ndarray, csr_matrix],
            T: Union[ndarray, csr_matrix],
>>>>>>> 25a28314
    ) -> Tuple:
        """The core function to calculate the RNA velocity. Every subclass needs to implement this function.

        Args:
            vel: the Velocity object to calculate the velocity.
            U: the matrix representing unspliced layer.
            S: the matrix representing spliced layer.
            N: the matrix representing new layer in metabolic labeling.
            T: the matrix representing total layer in metabolic labeling.

        Returns:
            The velocity matrix for unspliced, spliced, new and total layers.
        """
        raise NotImplementedError("This method has not been implemented.")

<<<<<<< HEAD
    def calculate_vel_P(
        self,
        vel: Velocity,
        U: Union[ndarray, csr_matrix],
        S: Union[ndarray, csr_matrix],
        N: Union[ndarray, csr_matrix],
        T: Union[ndarray, csr_matrix],
=======
    def _calculate_vel_P(
            self,
            vel: Velocity,
            U: Union[ndarray, csr_matrix],
            S: Union[ndarray, csr_matrix],
            N: Union[ndarray, csr_matrix],
            T: Union[ndarray, csr_matrix],
>>>>>>> 25a28314
    ) -> Union[ndarray, csr_matrix]:
        """Calculate the protein velocity."""
        return vel.vel_p(T, self.P) if self.NTR_vel else vel.vel_p(S, self.P)

    def calculate_velocity(self, subset_adata: AnnData) -> Tuple:
        """Read the U, S, N, T matrix, create the Velocity class and call the velocity calculation function."""
        U, S = get_U_S_for_velocity_estimation(
            subset_adata,
            self.use_smoothed,
            self.has_splicing,
            self.has_labeling,
            self.log_unnormalized,
            False,
        )
        N, T = get_U_S_for_velocity_estimation(
            subset_adata,
            self.use_smoothed,
            self.has_splicing,
            self.has_labeling,
            self.log_unnormalized,
            True,
        )
        if self.assumption_mRNA.lower() == "ss" or (self.experiment_type.lower() in ["one-shot", "mix_std_stm"]):
            vel = Velocity(estimation=self.est)
        elif self.assumption_mRNA.lower() == "kinetic":
            params = {"alpha": self.alpha, "beta": self.beta, "gamma": self.gamma, "t": self.t}
            vel = Velocity(**params)
        else:
            main_warning("Not implemented yet.")

        vel_U, vel_S, vel_N, vel_T = self.calculate_vels(vel=vel, U=U, S=S, N=N, T=T)
        vel_P = self.calculate_vel_P(vel=vel, U=U, S=S, N=N, T=T)

        return vel_U, vel_S, vel_N, vel_T, vel_P

    def _filter(self) -> Tuple:
        """Get filter bools based on existing filter in AnnData."""
        filter_list, filter_gene_mode_list = (
            [
                "use_for_pca",
                "pass_basic_filter",
                "no",
            ],
            ["final", "basic", "no"],
        )
        filter_checker = [i in self.adata.var.columns for i in filter_list[:2]]
        filter_checker.append(True)
        filter_id = filter_gene_mode_list.index(self.filter_gene_mode)
        which_filter = np.where(filter_checker[filter_id:])[0][0] + filter_id

        filter_gene_mode = filter_gene_mode_list[which_filter]

        valid_bools = get_valid_bools(self.adata, filter_gene_mode)
        gene_num = sum(valid_bools)
        if gene_num == 0:
            raise Exception(f"no genes pass filter. Try resetting `filter_gene_mode = 'no'` to use all genes.")
        return filter_gene_mode, valid_bools, gene_num

    def _smooth(self, valid_bools: ndarray):
        """Smooth the data by moments when necessary."""
        M_layers = [i for i in self.adata.layers.keys() if i.startswith("M_")]

        if len(M_layers) < 2 or self.re_smooth:
            main_info("removing existing M layers:%s..." % (str(list(M_layers))), indent_level=2)
            for i in M_layers:
                del self.adata.layers[i]
            main_info("making adata smooth...", indent_level=2)

            if self.group is not None and self.group in self.adata.obs.columns:
                moments(self.adata, genes=valid_bools, group=self.group)
            else:
                moments(self.adata, genes=valid_bools, group=self.tkey)
        elif self.tkey is not None:
            main_warning(
                f"You used tkey {self.tkey} (or group {self.group}), but you have calculated local smoothing (1st moment) "
                f"for your data before. Please ensure you used the desired tkey or group when the smoothing was "
                f"performed. Try setting re_smooth = True if not sure."
            )

    def _sanity_check(
            self,
            valid_bools: ndarray,
            valid_bools_: ndarray,
            gene_num: int,
            subset_adata: AnnData,
            kin_param_pre: str,
    ) -> Tuple:
        """Perform sanity check by checking the slope for kinetic or degradation metabolic labeling experiments."""
        indices_valid_bools = np.where(valid_bools)[0]
        self.t, L = (
            self.t.flatten(),
            (0 if self.Ul is None else self.Ul) + (0 if self.Sl is None else self.Sl),
        )
        t_uniq = np.unique(self.t)

        valid_gene_checker = np.zeros(gene_num, dtype=bool)
        for L_iter, cur_L in tqdm(
                enumerate(L),
                desc=f"sanity check of {self.experiment_type} experiment data:",
        ):
            cur_L = cur_L.A.flatten() if issparse(cur_L) else cur_L.flatten()
            y = strat_mom(cur_L, self.t, np.nanmean)
            slope, _ = fit_linreg(t_uniq, y, intercept=True, r2=False)
            valid_gene_checker[L_iter] = (
                True
                if (slope > 0 and self.experiment_type == "kin") or (slope < 0 and self.experiment_type == "deg")
                else False
            )
        valid_bools_[indices_valid_bools[~valid_gene_checker]] = False
        main_warning(f"filtering {gene_num - valid_gene_checker.sum()} genes after sanity check.")

        if len(valid_bools_) < 5:
            raise Exception(
                f"After sanity check, you have less than 5 valid genes. Something is wrong about your "
                f"metabolic labeling experiment!"
            )

        self.U, self.Ul, self.S, self.Sl = (
            (None if self.U is None else self.U[valid_gene_checker, :]),
            (None if self.Ul is None else self.Ul[valid_gene_checker, :]),
            (None if self.S is None else self.S[valid_gene_checker, :]),
            (None if self.Sl is None else self.Sl[valid_gene_checker, :]),
        )
        subset_adata = subset_adata[:, valid_gene_checker]
        self.adata.var[kin_param_pre + "sanity_check"] = valid_bools_
        return subset_adata, valid_bools_

    def estimate(self):
        """Main function to estimate the RNA dynamics.

        The function initially conducts filtering, smoothing, and sanity checks to ensure data quality. Subsequently, it
        calls the corresponding functions to estimate parameters and compute velocity. Lastly, it updates the AnnData
        object and save all results.
        """
        self.X_data, self.X_fit_data = None, None
        filter_gene_mode, valid_bools, gene_num = self._filter()

        if self.model.lower() == "stochastic" or self.use_smoothed or self.re_smooth:
            self._smooth(valid_bools=valid_bools)

        valid_adata = self.adata[:, valid_bools].copy()
        if self.group is not None and self.group in self.adata.obs.columns:
            self._group = self.adata.obs[self.group].unique()
            if any(self.adata.obs[self.group].value_counts() < 50):
                main_warning(
                    f"Note that some groups have less than 50 cells, this may lead to the velocities for some "
                    f"cells are all NaN values and cause issues for all downstream analysis. Please try to "
                    f"coarse-grain cell groupings. Cell number for each group are {self.adata.obs[self.group].value_counts()}"
                )

        else:
            self._group = ["_all_cells"]

        for cur_grp_i, cur_grp in enumerate(self._group):
            if cur_grp == "_all_cells":
                kin_param_pre = ""
                cur_cells_bools = np.ones(valid_adata.shape[0], dtype=bool)
                subset_adata = valid_adata[cur_cells_bools]
            else:
                kin_param_pre = str(self.group) + "_" + str(cur_grp) + "_"
                cur_cells_bools = (valid_adata.obs[self.group] == cur_grp).values
                subset_adata = valid_adata[cur_cells_bools]

                if self.model.lower() == "stochastic" or self.use_smoothed:
                    moments(subset_adata)
            (
                self.U,
                self.Ul,
                self.S,
                self.Sl,
                self.P,
                self.US,
                self.U2,
                self.S2,
                self.t,
                self.normalized,
                self.ind_for_proteins,
                assump_mRNA,
            ) = get_data_for_kin_params_estimation(
                subset_adata,
                self.has_splicing,
                self.has_labeling,
                self.model,
                self.use_smoothed,
                self.tkey,
                self.protein_names,
                self.log_unnormalized,
                self.NTR_vel,
            )

            valid_bools_ = valid_bools.copy()
            if self.sanity_check and self.experiment_type.lower() in ["kin", "deg"]:
                subset_adata, valid_bools_ = self.sanity_check(
                    valid_bools, valid_bools_, gene_num, subset_adata, kin_param_pre)

            self.estimate_parameters(cur_grp_i=cur_grp_i, cur_grp=cur_grp, subset_adata=subset_adata)
            vel_U, vel_S, vel_N, vel_T, vel_P = self.calculate_velocity(subset_adata=subset_adata)
            self.set_velocity(vel_U, vel_S, vel_N, vel_T, vel_P, cur_grp, cur_cells_bools, valid_bools_, kin_param_pre)

        if self.group is not None and self.group in self.adata.obs[self.group]:
            uns_key = self.group + "_dynamics"
        else:
            uns_key = "dynamics"

        if self.sanity_check and self.experiment_type in ["kin", "deg"]:
            sanity_check_cols = self.adata.var.columns.str.endswith("sanity_check")
            self.adata.var["use_for_dynamics"] = self.adata.var.loc[:, sanity_check_cols].sum(1).astype(bool)
        else:
            self.adata.var["use_for_dynamics"] = False
            self.adata.var.loc[valid_bools, "use_for_dynamics"] = True

        self.adata.uns[uns_key] = {
            "filter_gene_mode": filter_gene_mode,
            "t": self.t,
            "group": self.group,
            "X_data": self.X_data,
            "X_fit_data": self.X_fit_data,
            "asspt_mRNA": self.assumption_mRNA,
            "experiment_type": self.experiment_type,
            "normalized": self.normalized,
            "model": self.model,
            "est_method": self.est_method,
            "has_splicing": self.has_splicing,
            "has_labeling": self.has_labeling,
            "splicing_labeling": self.splicing_labeling,
            "has_protein": self.has_protein,
            "use_smoothed": self.use_smoothed,
            "NTR_vel": self.NTR_vel,
            "log_unnormalized": self.log_unnormalized,
            "fraction_for_deg": self.fraction_for_deg,
        }

        if self.del_2nd_moments:
            remove_2nd_moments(self.adata)

        return self.adata


class SplicedDynamics(BaseDynamics):
    """Dynamics models for RNA data only contain spliced RNA. This includes the conventional, generalized moments method
    (GMM) and negative binomial (NB) distribution method."""
<<<<<<< HEAD
    def calculate_vels(
        self,
        vel: Velocity,
        U: Union[ndarray, csr_matrix],
        S: Union[ndarray, csr_matrix],
        N: Union[ndarray, csr_matrix],
        T: Union[ndarray, csr_matrix],
=======

    def _calculate_velocity(
            self,
            vel: Velocity,
            U: Union[ndarray, csr_matrix],
            S: Union[ndarray, csr_matrix],
            N: Union[ndarray, csr_matrix],
            T: Union[ndarray, csr_matrix],
>>>>>>> 25a28314
    ) -> Tuple:
        """Implement the velocity calculation function for splicing data. Calculate unspliced and spliced velocity."""
        vel_U = vel.vel_u(U)
        vel_S = vel.vel_s(U, S)
        vel_N = np.nan
        vel_T = np.nan
        return vel_U, vel_S, vel_N, vel_T


class LabeledDynamics(BaseDynamics):
    """Dynamics model for metabolic labeling data."""
<<<<<<< HEAD
    def calculate_vel_U(
        self,
        vel: Velocity,
        U: Union[ndarray, csr_matrix],
        S: Union[ndarray, csr_matrix],
        N: Union[ndarray, csr_matrix],
        T: Union[ndarray, csr_matrix],
=======

    def _calculate_vel_U(
            self,
            vel: Velocity,
            U: Union[ndarray, csr_matrix],
            S: Union[ndarray, csr_matrix],
            N: Union[ndarray, csr_matrix],
            T: Union[ndarray, csr_matrix],
>>>>>>> 25a28314
    ) -> Union[ndarray, csr_matrix]:
        """Calculate unspliced velocity. All subclass should implement this method."""
        raise NotImplementedError("This method has not been implemented.")

<<<<<<< HEAD
    def calculate_vel_S(
        self,
        vel: Velocity,
        U: Union[ndarray, csr_matrix],
        S: Union[ndarray, csr_matrix],
        N: Union[ndarray, csr_matrix],
        T: Union[ndarray, csr_matrix],
=======
    def _calculate_vel_S(
            self,
            vel: Velocity,
            U: Union[ndarray, csr_matrix],
            S: Union[ndarray, csr_matrix],
            N: Union[ndarray, csr_matrix],
            T: Union[ndarray, csr_matrix],
>>>>>>> 25a28314
    ) -> Union[ndarray, csr_matrix]:
        """Calculate spliced velocity. All subclass should implement this method."""
        raise NotImplementedError("This method has not been implemented.")

<<<<<<< HEAD
    def calculate_vel_N(
        self,
        vel: Velocity,
        U: Union[ndarray, csr_matrix],
        S: Union[ndarray, csr_matrix],
        N: Union[ndarray, csr_matrix],
        T: Union[ndarray, csr_matrix],
=======
    def _calculate_vel_N(
            self,
            vel: Velocity,
            U: Union[ndarray, csr_matrix],
            S: Union[ndarray, csr_matrix],
            N: Union[ndarray, csr_matrix],
            T: Union[ndarray, csr_matrix],
>>>>>>> 25a28314
    ) -> Union[ndarray, csr_matrix]:
        """Calculate new velocity. All subclass should implement this method."""
        raise NotImplementedError("This method has not been implemented.")

<<<<<<< HEAD
    def calculate_vel_T(
        self,
        vel: Velocity,
        U: Union[ndarray, csr_matrix],
        S: Union[ndarray, csr_matrix],
        N: Union[ndarray, csr_matrix],
        T: Union[ndarray, csr_matrix],
=======
    def _calculate_vel_T(
            self,
            vel: Velocity,
            U: Union[ndarray, csr_matrix],
            S: Union[ndarray, csr_matrix],
            N: Union[ndarray, csr_matrix],
            T: Union[ndarray, csr_matrix],
>>>>>>> 25a28314
    ) -> Union[ndarray, csr_matrix]:
        """Calculate total velocity. All subclass should implement this method."""
        raise NotImplementedError("This method has not been implemented.")

<<<<<<< HEAD
    def calculate_vels(
        self,
        vel: Velocity,
        U: Union[ndarray, csr_matrix],
        S: Union[ndarray, csr_matrix],
        N: Union[ndarray, csr_matrix],
        T: Union[ndarray, csr_matrix],
=======
    def _calculate_velocity(
            self,
            vel: Velocity,
            U: Union[ndarray, csr_matrix],
            S: Union[ndarray, csr_matrix],
            N: Union[ndarray, csr_matrix],
            T: Union[ndarray, csr_matrix],
>>>>>>> 25a28314
    ) -> Tuple:
        """Implement the velocity calculation function for metabolic labeling data. Unsplcied and spliced velocity will
        be nan for data without splicing information."""
        if self.has_splicing:
            vel_U = self.calculate_vel_U(vel=vel, U=U, S=S, N=N, T=T)
            vel_S = self.calculate_vel_S(vel=vel, U=U, S=S, N=N, T=T)
        else:
            vel_U, vel_S = np.nan, np.nan
        vel_N = self.calculate_vel_N(vel=vel, U=U, S=S, N=N, T=T)
        vel_T = self.calculate_vel_T(vel=vel, U=U, S=S, N=N, T=T)
        return vel_U, vel_S, vel_N, vel_T


class OneShotDynamics(LabeledDynamics):
    """Dynamics model for the one shot experiment, where there is only one labeling time point."""
<<<<<<< HEAD
    def calculate_vel_U(
        self,
        vel: Velocity,
        U: Union[ndarray, csr_matrix],
        S: Union[ndarray, csr_matrix],
        N: Union[ndarray, csr_matrix],
        T: Union[ndarray, csr_matrix],
    ) -> Union[ndarray, csr_matrix]:
        return vel.vel_u(U)

    def calculate_vel_S(
        self,
        vel: Velocity,
        U: Union[ndarray, csr_matrix],
        S: Union[ndarray, csr_matrix],
        N: Union[ndarray, csr_matrix],
        T: Union[ndarray, csr_matrix],
    ) -> Union[ndarray, csr_matrix]:
        return vel.vel_s(U, S)

    def calculate_vel_N(
        self,
        vel: Velocity,
        U: Union[ndarray, csr_matrix],
        S: Union[ndarray, csr_matrix],
        N: Union[ndarray, csr_matrix],
        T: Union[ndarray, csr_matrix],
    ) -> Union[ndarray, csr_matrix]:
        return vel.vel_u(N)

    def calculate_vel_T(
        self,
        vel: Velocity,
        U: Union[ndarray, csr_matrix],
        S: Union[ndarray, csr_matrix],
        N: Union[ndarray, csr_matrix],
        T: Union[ndarray, csr_matrix],
=======

    def _calculate_vel_U(
            self,
            vel: Velocity,
            U: Union[ndarray, csr_matrix],
            S: Union[ndarray, csr_matrix],
            N: Union[ndarray, csr_matrix],
            T: Union[ndarray, csr_matrix],
    ) -> Union[ndarray, csr_matrix]:
        return vel.vel_u(U)

    def _calculate_vel_S(
            self,
            vel: Velocity,
            U: Union[ndarray, csr_matrix],
            S: Union[ndarray, csr_matrix],
            N: Union[ndarray, csr_matrix],
            T: Union[ndarray, csr_matrix],
    ) -> Union[ndarray, csr_matrix]:
        return vel.vel_s(U, S)

    def _calculate_vel_N(
            self,
            vel: Velocity,
            U: Union[ndarray, csr_matrix],
            S: Union[ndarray, csr_matrix],
            N: Union[ndarray, csr_matrix],
            T: Union[ndarray, csr_matrix],
    ) -> Union[ndarray, csr_matrix]:
        return vel.vel_u(N)

    def _calculate_vel_T(
            self,
            vel: Velocity,
            U: Union[ndarray, csr_matrix],
            S: Union[ndarray, csr_matrix],
            N: Union[ndarray, csr_matrix],
            T: Union[ndarray, csr_matrix],
>>>>>>> 25a28314
    ) -> Union[ndarray, csr_matrix]:
        return vel.vel_s(N, T - N) if self.has_splicing else vel.vel_u(T)


class SSKineticsDynamics(LabeledDynamics):
    """Two-step dynamics model for the Kinetic experiment with steady state assumption, which relies on two consecutive
    linear regressions to estimate the degradation rate."""
<<<<<<< HEAD
    def calculate_vel_U(
        self,
        vel: Velocity,
        U: Union[ndarray, csr_matrix],
        S: Union[ndarray, csr_matrix],
        N: Union[ndarray, csr_matrix],
        T: Union[ndarray, csr_matrix],
    ) -> Union[ndarray, csr_matrix]:
        return N.multiply(csr_matrix(self.gamma_ / self.Kc)) - csr_matrix(self.beta).multiply(U)

    def calculate_vel_S(
        self,
        vel: Velocity,
        U: Union[ndarray, csr_matrix],
        S: Union[ndarray, csr_matrix],
        N: Union[ndarray, csr_matrix],
        T: Union[ndarray, csr_matrix],
    ) -> Union[ndarray, csr_matrix]:
        return vel.vel_s(U, S)

    def calculate_vel_N(
        self,
        vel: Velocity,
        U: Union[ndarray, csr_matrix],
        S: Union[ndarray, csr_matrix],
        N: Union[ndarray, csr_matrix],
        T: Union[ndarray, csr_matrix],
    ) -> Union[ndarray, csr_matrix]:
        return (N - csr_matrix(self.Kc).multiply(N)).multiply(csr_matrix(self.gamma_ / self.Kc))

    def calculate_vel_T(
        self,
        vel: Velocity,
        U: Union[ndarray, csr_matrix],
        S: Union[ndarray, csr_matrix],
        N: Union[ndarray, csr_matrix],
        T: Union[ndarray, csr_matrix],
    ) -> Union[ndarray, csr_matrix]:
        return (N - csr_matrix(self.Kc).multiply(T)).multiply(csr_matrix(self.gamma_ / self.Kc))

    def calculate_vels(
        self,
        vel: Velocity,
        U: Union[ndarray, csr_matrix],
        S: Union[ndarray, csr_matrix],
        N: Union[ndarray, csr_matrix],
        T: Union[ndarray, csr_matrix],
=======

    def _calculate_vel_U(
            self,
            vel: Velocity,
            U: Union[ndarray, csr_matrix],
            S: Union[ndarray, csr_matrix],
            N: Union[ndarray, csr_matrix],
            T: Union[ndarray, csr_matrix],
    ) -> Union[ndarray, csr_matrix]:
        return N.multiply(csr_matrix(self.gamma_ / self.Kc)) - csr_matrix(self.beta).multiply(U)

    def _calculate_vel_S(
            self,
            vel: Velocity,
            U: Union[ndarray, csr_matrix],
            S: Union[ndarray, csr_matrix],
            N: Union[ndarray, csr_matrix],
            T: Union[ndarray, csr_matrix],
    ) -> Union[ndarray, csr_matrix]:
        return vel.vel_s(U, S)

    def _calculate_vel_N(
            self,
            vel: Velocity,
            U: Union[ndarray, csr_matrix],
            S: Union[ndarray, csr_matrix],
            N: Union[ndarray, csr_matrix],
            T: Union[ndarray, csr_matrix],
    ) -> Union[ndarray, csr_matrix]:
        return (N - csr_matrix(self.Kc).multiply(N)).multiply(csr_matrix(self.gamma_ / self.Kc))

    def _calculate_vel_T(
            self,
            vel: Velocity,
            U: Union[ndarray, csr_matrix],
            S: Union[ndarray, csr_matrix],
            N: Union[ndarray, csr_matrix],
            T: Union[ndarray, csr_matrix],
    ) -> Union[ndarray, csr_matrix]:
        return (N - csr_matrix(self.Kc).multiply(T)).multiply(csr_matrix(self.gamma_ / self.Kc))

    def _calculate_velocity(
            self,
            vel: Velocity,
            U: Union[ndarray, csr_matrix],
            S: Union[ndarray, csr_matrix],
            N: Union[ndarray, csr_matrix],
            T: Union[ndarray, csr_matrix],
>>>>>>> 25a28314
    ) -> Tuple:
        """Override the velocity calculation function to calculate extra parameters slope and actual gamma."""
        self.Kc = np.clip(self.gamma[:, None], 0, 1 - 1e-3)  # S - U slope
        self.gamma_ = -(np.log(1 - self.Kc) / self.t[None, :])  # actual gamma
        if self.has_splicing:
            vel_U = self.calculate_vel_U(vel=vel, U=U, S=S, N=N, T=T)
            vel_S = self.calculate_vel_S(vel=vel, U=U, S=S, N=N, T=T)
        else:
            vel_U, vel_S = np.nan, np.nan
        vel_N = self.calculate_vel_N(vel=vel, U=U, S=S, N=N, T=T)
        vel_T = self.calculate_vel_T(vel=vel, U=U, S=S, N=N, T=T)
        return vel_U, vel_S, vel_N, vel_T


class KineticsDynamics(LabeledDynamics):
    """Dynamic models for the kinetic experiment with kinetic assumption. This includes a kinetic two-step method and
    the direct method."""
<<<<<<< HEAD
    def calculate_vel_U(
        self,
        vel: Velocity,
        U: Union[ndarray, csr_matrix],
        S: Union[ndarray, csr_matrix],
        N: Union[ndarray, csr_matrix],
        T: Union[ndarray, csr_matrix],
    ) -> Union[ndarray, csr_matrix]:
        return vel.vel_u(U)

    def calculate_vel_S(
        self,
        vel: Velocity,
        U: Union[ndarray, csr_matrix],
        S: Union[ndarray, csr_matrix],
        N: Union[ndarray, csr_matrix],
        T: Union[ndarray, csr_matrix],
    ) -> Union[ndarray, csr_matrix]:
        return vel.vel_s(U, S)

    def calculate_vel_N(
        self,
        vel: Velocity,
        U: Union[ndarray, csr_matrix],
        S: Union[ndarray, csr_matrix],
        N: Union[ndarray, csr_matrix],
        T: Union[ndarray, csr_matrix],
    ) -> Union[ndarray, csr_matrix]:
        return vel.vel_u(N)

    def calculate_vel_T(
        self,
        vel: Velocity,
        U: Union[ndarray, csr_matrix],
        S: Union[ndarray, csr_matrix],
        N: Union[ndarray, csr_matrix],
        T: Union[ndarray, csr_matrix],
    ) -> Union[ndarray, csr_matrix]:
        return vel.vel_u(T)

    def calculate_vels(
        self,
        vel: Velocity,
        U: Union[ndarray, csr_matrix],
        S: Union[ndarray, csr_matrix],
        N: Union[ndarray, csr_matrix],
        T: Union[ndarray, csr_matrix],
=======

    def _calculate_vel_U(
            self,
            vel: Velocity,
            U: Union[ndarray, csr_matrix],
            S: Union[ndarray, csr_matrix],
            N: Union[ndarray, csr_matrix],
            T: Union[ndarray, csr_matrix],
    ) -> Union[ndarray, csr_matrix]:
        return vel.vel_u(U)

    def _calculate_vel_S(
            self,
            vel: Velocity,
            U: Union[ndarray, csr_matrix],
            S: Union[ndarray, csr_matrix],
            N: Union[ndarray, csr_matrix],
            T: Union[ndarray, csr_matrix],
    ) -> Union[ndarray, csr_matrix]:
        return vel.vel_s(U, S)

    def _calculate_vel_N(
            self,
            vel: Velocity,
            U: Union[ndarray, csr_matrix],
            S: Union[ndarray, csr_matrix],
            N: Union[ndarray, csr_matrix],
            T: Union[ndarray, csr_matrix],
    ) -> Union[ndarray, csr_matrix]:
        return vel.vel_u(N)

    def _calculate_vel_T(
            self,
            vel: Velocity,
            U: Union[ndarray, csr_matrix],
            S: Union[ndarray, csr_matrix],
            N: Union[ndarray, csr_matrix],
            T: Union[ndarray, csr_matrix],
    ) -> Union[ndarray, csr_matrix]:
        return vel.vel_u(T)

    def _calculate_velocity(
            self,
            vel: Velocity,
            U: Union[ndarray, csr_matrix],
            S: Union[ndarray, csr_matrix],
            N: Union[ndarray, csr_matrix],
            T: Union[ndarray, csr_matrix],
>>>>>>> 25a28314
    ) -> Tuple:
        """Override the velocity calculation function to reset beta or alpha."""
        if self.has_splicing:
            vel_U = self.calculate_vel_U(vel=vel, U=U, S=S, N=N, T=T)
            vel_S = self.calculate_vel_S(vel=vel, U=U, S=S, N=N, T=T)
            vel.parameters["beta"] = self.gamma
        else:
            vel_U, vel_S = np.nan, np.nan
            alpha_ = one_shot_alpha_matrix(N, self.gamma, self.t)
            vel.parameters["alpha"] = alpha_
        vel_N = self.calculate_vel_N(vel=vel, U=U, S=S, N=N, T=T)
        vel_T = self.calculate_vel_T(vel=vel, U=U, S=S, N=N, T=T)
        return vel_U, vel_S, vel_N, vel_T


class KineticsStormDynamics(LabeledDynamics):
    """Stochastic transient dynamics for the kinetic experiment with kinetic assumption. This includes three stochastic
    models. In Model 1, only transcription and mRNA degradation were considered. In Model 2, we considered
    transcription, splicing, and spliced mRNA degradation. And in Model 3, we considered the switching of gene
    expression states, transcription in the active state, and mRNA degradation."""

    def _calculate_vel_U(
            self,
            vel: Velocity,
            U: Union[ndarray, csr_matrix],
            S: Union[ndarray, csr_matrix],
            N: Union[ndarray, csr_matrix],
            T: Union[ndarray, csr_matrix],
    ) -> Union[ndarray, csr_matrix]:
        return vel.vel_u(U)

    def _calculate_vel_S(
            self,
            vel: Velocity,
            U: Union[ndarray, csr_matrix],
            S: Union[ndarray, csr_matrix],
            N: Union[ndarray, csr_matrix],
            T: Union[ndarray, csr_matrix],
    ) -> Union[ndarray, csr_matrix]:
        return vel.vel_s(U, S)

    def _calculate_vel_N(
            self,
            vel: Velocity,
            U: Union[ndarray, csr_matrix],
            S: Union[ndarray, csr_matrix],
            N: Union[ndarray, csr_matrix],
            T: Union[ndarray, csr_matrix],
    ) -> Union[ndarray, csr_matrix]:
        if self.est_method == 'storm-icsp':
            return vel.vel_u(self.Sl)
        else:
            return vel.vel_u(N)

    def _calculate_vel_T(
            self,
            vel: Velocity,
            U: Union[ndarray, csr_matrix],
            S: Union[ndarray, csr_matrix],
            N: Union[ndarray, csr_matrix],
            T: Union[ndarray, csr_matrix],
    ) -> Union[ndarray, csr_matrix]:
        if self.est_method == 'storm-icsp':
            return vel.vel_u(S)
        else:
            return vel.vel_u(T)

    def _calculate_velocity(
            self,
            vel: Velocity,
            U: Union[ndarray, csr_matrix],
            S: Union[ndarray, csr_matrix],
            N: Union[ndarray, csr_matrix],
            T: Union[ndarray, csr_matrix],
    ) -> Tuple:
        """Override the velocity calculation function to reset beta or alpha."""
        if self.has_splicing:
            vel_U = self._calculate_vel_U(vel=vel, U=U, S=S, N=N, T=T)
            vel_S = self._calculate_vel_S(vel=vel, U=U, S=S, N=N, T=T)
            vel.parameters["beta"] = self.gamma
        else:
            vel_U, vel_S = np.nan, np.nan
        vel_N = self._calculate_vel_N(vel=vel, U=U, S=S, N=N, T=T)
        vel_T = self._calculate_vel_T(vel=vel, U=U, S=S, N=N, T=T)
        return vel_U, vel_S, vel_N, vel_T


class DegradationDynamics(LabeledDynamics):
    """Dynamics model for the degradation experiment. In degradation experiment, samples are chased after an extended
    4sU (or other nucleotide analog) labeling period and the wash-out to observe the decay of the abundance of the
    (labeled) unspliced and spliced RNA decay over time."""
<<<<<<< HEAD
    def calculate_vel_U(
        self,
        vel: Velocity,
        U: Union[ndarray, csr_matrix],
        S: Union[ndarray, csr_matrix],
        N: Union[ndarray, csr_matrix],
        T: Union[ndarray, csr_matrix],
    ) -> Union[ndarray, csr_matrix]:
        return np.nan

    def calculate_vel_S(
        self,
        vel: Velocity,
        U: Union[ndarray, csr_matrix],
        S: Union[ndarray, csr_matrix],
        N: Union[ndarray, csr_matrix],
        T: Union[ndarray, csr_matrix],
    ) -> Union[ndarray, csr_matrix]:
        return vel.vel_s(U, S)

    def calculate_vel_N(
        self,
        vel: Velocity,
        U: Union[ndarray, csr_matrix],
        S: Union[ndarray, csr_matrix],
        N: Union[ndarray, csr_matrix],
        T: Union[ndarray, csr_matrix],
    ) -> Union[ndarray, csr_matrix]:
        return np.nan

    def calculate_vel_T(
        self,
        vel: Velocity,
        U: Union[ndarray, csr_matrix],
        S: Union[ndarray, csr_matrix],
        N: Union[ndarray, csr_matrix],
        T: Union[ndarray, csr_matrix],
=======

    def _calculate_vel_U(
            self,
            vel: Velocity,
            U: Union[ndarray, csr_matrix],
            S: Union[ndarray, csr_matrix],
            N: Union[ndarray, csr_matrix],
            T: Union[ndarray, csr_matrix],
    ) -> Union[ndarray, csr_matrix]:
        return np.nan

    def _calculate_vel_S(
            self,
            vel: Velocity,
            U: Union[ndarray, csr_matrix],
            S: Union[ndarray, csr_matrix],
            N: Union[ndarray, csr_matrix],
            T: Union[ndarray, csr_matrix],
    ) -> Union[ndarray, csr_matrix]:
        return vel.vel_s(U, S)

    def _calculate_vel_N(
            self,
            vel: Velocity,
            U: Union[ndarray, csr_matrix],
            S: Union[ndarray, csr_matrix],
            N: Union[ndarray, csr_matrix],
            T: Union[ndarray, csr_matrix],
    ) -> Union[ndarray, csr_matrix]:
        return np.nan

    def _calculate_vel_T(
            self,
            vel: Velocity,
            U: Union[ndarray, csr_matrix],
            S: Union[ndarray, csr_matrix],
            N: Union[ndarray, csr_matrix],
            T: Union[ndarray, csr_matrix],
>>>>>>> 25a28314
    ) -> Union[ndarray, csr_matrix]:
        return np.nan


class MixStdStmDynamics(LabeledDynamics):
    """Dynamics model for the mixed steady state and stimulation labeling (mix_std_stm) experiment."""
<<<<<<< HEAD
    def calculate_vel_U(
        self,
        vel: Velocity,
        U: Union[ndarray, csr_matrix],
        S: Union[ndarray, csr_matrix],
        N: Union[ndarray, csr_matrix],
        T: Union[ndarray, csr_matrix],
    ) -> Union[ndarray, csr_matrix]:
        return self.alpha1 - csr_matrix(self.beta[:, None]).multiply(U)

    def calculate_vel_S(
        self,
        vel: Velocity,
        U: Union[ndarray, csr_matrix],
        S: Union[ndarray, csr_matrix],
        N: Union[ndarray, csr_matrix],
        T: Union[ndarray, csr_matrix],
    ) -> Union[ndarray, csr_matrix]:
        return vel.vel_s(U, S)

    def calculate_vel_N(
        self,
        vel: Velocity,
        U: Union[ndarray, csr_matrix],
        S: Union[ndarray, csr_matrix],
        N: Union[ndarray, csr_matrix],
        T: Union[ndarray, csr_matrix],
    ) -> Union[ndarray, csr_matrix]:
        return self.alpha1 - csr_matrix(self.gamma[:, None]).multiply(self.u_new)

    def calculate_vel_T(
        self,
        vel: Velocity,
        U: Union[ndarray, csr_matrix],
        S: Union[ndarray, csr_matrix],
        N: Union[ndarray, csr_matrix],
        T: Union[ndarray, csr_matrix],
    ) -> Union[ndarray, csr_matrix]:
        return self.alpha1 - csr_matrix(self.gamma[:, None]).multiply(T)

    def calculate_vels(
        self,
        vel: Velocity,
        U: Union[ndarray, csr_matrix],
        S: Union[ndarray, csr_matrix],
        N: Union[ndarray, csr_matrix],
        T: Union[ndarray, csr_matrix],
=======

    def _calculate_vel_U(
            self,
            vel: Velocity,
            U: Union[ndarray, csr_matrix],
            S: Union[ndarray, csr_matrix],
            N: Union[ndarray, csr_matrix],
            T: Union[ndarray, csr_matrix],
    ) -> Union[ndarray, csr_matrix]:
        return self.alpha1 - csr_matrix(self.beta[:, None]).multiply(U)

    def _calculate_vel_S(
            self,
            vel: Velocity,
            U: Union[ndarray, csr_matrix],
            S: Union[ndarray, csr_matrix],
            N: Union[ndarray, csr_matrix],
            T: Union[ndarray, csr_matrix],
    ) -> Union[ndarray, csr_matrix]:
        return vel.vel_s(U, S)

    def _calculate_vel_N(
            self,
            vel: Velocity,
            U: Union[ndarray, csr_matrix],
            S: Union[ndarray, csr_matrix],
            N: Union[ndarray, csr_matrix],
            T: Union[ndarray, csr_matrix],
    ) -> Union[ndarray, csr_matrix]:
        return self.alpha1 - csr_matrix(self.gamma[:, None]).multiply(self.u_new)

    def _calculate_vel_T(
            self,
            vel: Velocity,
            U: Union[ndarray, csr_matrix],
            S: Union[ndarray, csr_matrix],
            N: Union[ndarray, csr_matrix],
            T: Union[ndarray, csr_matrix],
    ) -> Union[ndarray, csr_matrix]:
        return self.alpha1 - csr_matrix(self.gamma[:, None]).multiply(T)

    def _calculate_velocity(
            self,
            vel: Velocity,
            U: Union[ndarray, csr_matrix],
            S: Union[ndarray, csr_matrix],
            N: Union[ndarray, csr_matrix],
            T: Union[ndarray, csr_matrix],
>>>>>>> 25a28314
    ) -> Tuple:
        """Override the velocity calculation function to calculate extra parameters u_new and alpha1."""
        if self.has_splicing:
            u0, self.u_new, self.alpha1 = solve_alpha_2p_mat(
                t0=np.max(self.t) - self.t,
                t1=self.t,
                alpha0=self.alpha[0],
                beta=self.beta,
                u1=N,
            )
            vel_U = self.calculate_vel_U(vel=vel, U=U, S=S, N=N, T=T)
            vel_S = self.calculate_vel_S(vel=vel, U=U, S=S, N=N, T=T)
        else:
            u0, self.u_new, self.alpha1 = solve_alpha_2p_mat(
                t0=np.max(self.t) - self.t,
                t1=self.t,
                alpha0=self.alpha[0],
                beta=self.gamma,
                u1=N,
            )
            vel_U, vel_S = np.nan, np.nan
        vel_N = self.calculate_vel_N(vel=vel, U=U, S=S, N=N, T=T)
        vel_T = self.calculate_vel_T(vel=vel, U=U, S=S, N=N, T=T)
        return vel_U, vel_S, vel_N, vel_T


class MixKineticsDynamics(LabeledDynamics):
    """Dynamics model for two mix experiment type: mix_kin_deg and mix_pulse_chase."""
<<<<<<< HEAD
    def calculate_vel_U(
        self,
        vel: Velocity,
        U: Union[ndarray, csr_matrix],
        S: Union[ndarray, csr_matrix],
        N: Union[ndarray, csr_matrix],
        T: Union[ndarray, csr_matrix],
    ) -> Union[ndarray, csr_matrix]:
        return vel.vel_u(U, repeat=True)

    def calculate_vel_S(
        self,
        vel: Velocity,
        U: Union[ndarray, csr_matrix],
        S: Union[ndarray, csr_matrix],
        N: Union[ndarray, csr_matrix],
        T: Union[ndarray, csr_matrix],
    ) -> Union[ndarray, csr_matrix]:
        return vel.vel_s(U, S)

    def calculate_vel_N(
        self,
        vel: Velocity,
        U: Union[ndarray, csr_matrix],
        S: Union[ndarray, csr_matrix],
        N: Union[ndarray, csr_matrix],
        T: Union[ndarray, csr_matrix],
    ) -> Union[ndarray, csr_matrix]:
        return vel.vel_u(N, repeat=True)

    def calculate_vel_T(
        self,
        vel: Velocity,
        U: Union[ndarray, csr_matrix],
        S: Union[ndarray, csr_matrix],
        N: Union[ndarray, csr_matrix],
        T: Union[ndarray, csr_matrix],
    ) -> Union[ndarray, csr_matrix]:
        return vel.vel_u(T) if not self.has_splicing and self.NTR_vel else vel.vel_u(T, repeat=True)

    def calculate_vels(
        self,
        vel: Velocity,
        U: Union[ndarray, csr_matrix],
        S: Union[ndarray, csr_matrix],
        N: Union[ndarray, csr_matrix],
        T: Union[ndarray, csr_matrix],
=======

    def _calculate_vel_U(
            self,
            vel: Velocity,
            U: Union[ndarray, csr_matrix],
            S: Union[ndarray, csr_matrix],
            N: Union[ndarray, csr_matrix],
            T: Union[ndarray, csr_matrix],
    ) -> Union[ndarray, csr_matrix]:
        return vel.vel_u(U, repeat=True)

    def _calculate_vel_S(
            self,
            vel: Velocity,
            U: Union[ndarray, csr_matrix],
            S: Union[ndarray, csr_matrix],
            N: Union[ndarray, csr_matrix],
            T: Union[ndarray, csr_matrix],
    ) -> Union[ndarray, csr_matrix]:
        return vel.vel_s(U, S)

    def _calculate_vel_N(
            self,
            vel: Velocity,
            U: Union[ndarray, csr_matrix],
            S: Union[ndarray, csr_matrix],
            N: Union[ndarray, csr_matrix],
            T: Union[ndarray, csr_matrix],
    ) -> Union[ndarray, csr_matrix]:
        return vel.vel_u(N, repeat=True)

    def _calculate_vel_T(
            self,
            vel: Velocity,
            U: Union[ndarray, csr_matrix],
            S: Union[ndarray, csr_matrix],
            N: Union[ndarray, csr_matrix],
            T: Union[ndarray, csr_matrix],
    ) -> Union[ndarray, csr_matrix]:
        return vel.vel_u(T) if not self.has_splicing and self.NTR_vel else vel.vel_u(T, repeat=True)

    def _calculate_velocity(
            self,
            vel: Velocity,
            U: Union[ndarray, csr_matrix],
            S: Union[ndarray, csr_matrix],
            N: Union[ndarray, csr_matrix],
            T: Union[ndarray, csr_matrix],
>>>>>>> 25a28314
    ) -> Tuple:
        """Override the velocity calculation function to reset beta when the data contains splicing information."""
        if self.has_splicing:
            vel_U = self.calculate_vel_U(vel=vel, U=U, S=S, N=N, T=T)
            vel_S = self.calculate_vel_S(vel=vel, U=U, S=S, N=N, T=T)
            vel.parameters["beta"] = self.gamma
        else:
            vel_U, vel_S = np.nan, np.nan
        vel_N = self.calculate_vel_N(vel=vel, U=U, S=S, N=N, T=T)
        vel_T = self.calculate_vel_T(vel=vel, U=U, S=S, N=N, T=T)
        return vel_U, vel_S, vel_N, vel_T


# TODO: rename this later
def dynamics_wrapper(
        adata: AnnData,
        filter_gene_mode: Literal["final", "basic", "no"] = "final",
        use_smoothed: bool = True,
        assumption_mRNA: Literal["ss", "kinetic", "auto"] = "auto",
        assumption_protein: Literal["ss"] = "ss",
        model: Literal["auto", "deterministic", "stochastic"] = "auto",
        est_method: Literal["ols", "rlm", "ransac", "gmm", "negbin", "auto", "twostep", "direct"] = "auto",
        NTR_vel: bool = False,
        group: Optional[str] = None,
        protein_names: Optional[List[str]] = None,
        concat_data: bool = False,
        log_unnormalized: bool = True,
        one_shot_method: Literal["combined", "sci-fate", "sci_fate"] = "combined",
        fraction_for_deg: bool = False,
        re_smooth: bool = False,
        sanity_check: bool = False,
        del_2nd_moments: Optional[bool] = None,
        cores: int = 1,
        tkey: str = None,
        **est_kwargs,
) -> AnnData:
    """Predict the model and assumption if they are set as auto. Run corresponding Dynamics methods according to the
    experiment type. More information can be found in the class BaseDynamics."""
    if "pp" not in adata.uns_keys():
        raise ValueError(f"\nPlease run `dyn.pp.receipe_monocle(adata)` before running this function!")
    if model.lower() == "auto":
        model = "stochastic"
        model_was_auto = True
    else:
        model = model
        model_was_auto = False

    (experiment_type, has_splicing, has_labeling, splicing_labeling, has_protein,) = (
        adata.uns["pp"]["experiment_type"],
        adata.uns["pp"]["has_splicing"],
        adata.uns["pp"]["has_labeling"],
        adata.uns["pp"]["splicing_labeling"],
        adata.uns["pp"]["has_protein"],
    )

    (NTR_vel, assump_mRNA) = get_auto_assump_mRNA(
        subset_adata=adata,
        has_splicing=has_splicing,
        has_labeling=has_labeling,
        use_moments=use_smoothed,
        tkey=tkey,
        NTR_vel=NTR_vel,
    )
    if assumption_mRNA.lower() == "auto":
        assumption_mRNA = assump_mRNA
    if experiment_type.lower() == "conventional":
        assumption_mRNA = "ss"
    elif experiment_type.lower() in ["mix_pulse_chase", "deg", "kin"]:
        assumption_mRNA = "kinetic"

    if model.lower() == "stochastic" and experiment_type.lower() not in [
        "conventional",
        "kinetics",
        "degradation",
        "kin",
        "deg",
        "one-shot",
    ]:
        """
        # temporially convert to deterministic model as moment model for mix_std_stm
         and other types of labeling experiment is ongoing."""

        model = "deterministic"

    if model_was_auto and experiment_type.lower() in [
        "kinetic",
        "kin",
        "degradation",
        "deg",
    ]:
        model = "deterministic"

    dynamics_kwargs = {
        "adata": adata,
        "filter_gene_mode": filter_gene_mode,
        "use_smoothed": use_smoothed,
        "assumption_mRNA": assumption_mRNA,
        "assumption_protein": assumption_protein,
        "model": model,
        "model_was_auto": model_was_auto,
        "experiment_type": experiment_type,
        "has_splicing": has_splicing,
        "has_labeling": has_labeling,
        "splicing_labeling": splicing_labeling,
        "has_protein": has_protein,
        "est_method": est_method,
        "NTR_vel": NTR_vel,
        "group": group,
        "protein_names": protein_names,
        "concat_data": concat_data,
        "log_unnormalized": log_unnormalized,
        "one_shot_method": one_shot_method,
        "fraction_for_deg": fraction_for_deg,
        "re_smooth": re_smooth,
        "sanity_check": sanity_check,
        "del_2nd_moments": del_2nd_moments,
        "cores": cores,
        "tkey": tkey,
        "est_kwargs": est_kwargs,
    }

    if experiment_type == "conventional":
        estimator = SplicedDynamics(dynamics_kwargs)
    elif experiment_type in ["one-shot", "one_shot"]:
        estimator = OneShotDynamics(dynamics_kwargs)
    elif experiment_type == "kin":
        if assumption_mRNA == "ss":
            estimator = SSKineticsDynamics(dynamics_kwargs)
        elif assumption_mRNA == "kinetic":
            if model == 'deterministic':
                estimator = KineticsDynamics(dynamics_kwargs)
            elif model == 'stochastic':
                estimator = KineticsStormDynamics(dynamics_kwargs)
        else:
            raise NotImplementedError("This method has not been implemented.")
    elif experiment_type == "deg":
        estimator = DegradationDynamics(dynamics_kwargs)
    elif experiment_type == "mix_std_stm":
        estimator = MixStdStmDynamics(dynamics_kwargs)
    elif experiment_type in ["mix_kin_deg", "mix_pulse_chase"]:
        estimator = MixKineticsDynamics(dynamics_kwargs)
    else:
        raise NotImplementedError("This method has not been implemented.")
    adata = estimator.estimate()
    return adata


# incorporate the model selection code soon
def dynamics(
        adata: AnnData,
        filter_gene_mode: Literal["final", "basic", "no"] = "final",
        use_smoothed: bool = True,
        assumption_mRNA: Literal["ss", "kinetic", "auto"] = "auto",
        assumption_protein: Literal["ss"] = "ss",
        model: Literal["auto", "deterministic", "stochastic"] = "auto",
        est_method: Literal["ols", "rlm", "ransac", "gmm", "negbin", "auto", "twostep", "direct"] = "auto",
        NTR_vel: bool = False,
        group: Optional[str] = None,
        protein_names: Optional[List[str]] = None,
        concat_data: bool = False,
        log_unnormalized: bool = True,
        one_shot_method: Literal["combined", "sci-fate", "sci_fate"] = "combined",
        fraction_for_deg: bool = False,
        re_smooth: bool = False,
        sanity_check: bool = False,
        del_2nd_moments: Optional[bool] = None,
        cores: int = 1,
        tkey: str = None,
        **est_kwargs,
) -> AnnData:
    """Inclusive model of expression dynamics considers splicing, metabolic labeling and protein translation.

    The function supports learning high-dimensional velocity vector samples for droplet based (10x, inDrop, drop-seq,
    etc), scSLAM-seq, NASC-seq sci-fate, scNT-seq, scEU-seq, cite-seq or REAP-seq datasets.

    Args:
        adata: an AnnData object.
        filter_gene_mode: The string for indicating which mode of gene filter will be used. Defaults to "final".
        use_smoothed: whether to use the smoothed data when estimating kinetic parameters and calculating velocity for
            each gene. When you have time-series data (`tkey` is not None), we recommend to smooth data among cells from
            each time point. Defaults to True.
        assumption_mRNA: Parameter estimation assumption for mRNA. Available options are:
                (1) 'ss': pseudo steady state;
                (2) 'kinetic' or None: degradation and kinetic data without steady state assumption.
                (3) 'auto': dynamo will choose a reasonable assumption of the system under study automatically.
            If no labelling data exists, assumption_mRNA will automatically set to be 'ss'. For one-shot experiment,
            assumption_mRNA is set to be None. However we will use steady state assumption to estimate parameters alpha
            and gamma either by a deterministic linear regression or the first order decay approach in line of the
            sci-fate paper;
            Defaults to "auto".
        assumption_protein: Parameter estimation assumption for protein. Available options are:
                (1) 'ss': pseudo steady state;
            Defaults to "ss".
        model: String indicates which estimation model will be used.
            Available options are:
                (1) 'deterministic': The method based on `deterministic` ordinary differential equations;
                (2) 'stochastic' or `moment`: The new method from us that is based on `stochastic` master equations;
            Note that `kinetic` model doesn't need to assumes the `experiment_type` is not `conventional`. As other
            labeling experiments, if you specify the `tkey`, dynamo can also apply `kinetic` model on `conventional`
            scRNA-seq datasets. A "model_selection" model will be supported soon in which alpha, beta and gamma will be
            modeled as a function of time.
            Defaults to "auto".
        est_method: This parameter should be used in conjunction with `model` parameter.
            Available options when the `model` is 'ss' include:
                (1) 'ols': The canonical method or Ordinary Least Squares regression from the seminar RNA velocity paper
                    based on deterministic ordinary differential equations;
                (2) 'rlm': The robust linear models from statsmodels. Robust Regression provides an alternative to OLS
                    regression by lowering the restrictions on assumptions and dampens the effect of outliers in order
                    to fit majority of the data.
                (3) 'ransac': RANSAC (RANdom SAmple Consensus) algorithm for robust linear regression. RANSAC is an
                    iterative algorithm for the robust estimation of parameters from a subset of inliers from the
                    complete dataset. RANSAC implementation is based on RANSACRegressor function from sklearn package.
                    Note that if `rlm` or `ransac` failed, it will roll back to the `ols` method. In addition, `ols`,
                    `rlm` and `ransac` can be only used in conjunction with the `deterministic` model.
                (4) 'gmm': The new generalized methods of moments from us that is based on master equations, similar to
                    the "moment" model in the excellent scVelo package;
                (5) 'negbin': The new method from us that models steady state RNA expression as a negative binomial
                    distribution, also built upon on master equations.
                (6) 'auto': dynamo will choose the suitable estimation method based on the `assumption_mRNA`,
                    `experiment_type` and `model` parameter.
            Note that all those methods require using extreme data points (except negbin, which use all data points) for
            estimation. Extreme data points are defined as the data from cells whose expression of unspliced / spliced
            or new / total RNA, etc. are in the top or bottom, 5%, for example. `linear_regression` only considers the
            mean of RNA species (based on the `deterministic` ordinary different equations) while moment based methods
            (`gmm`, `negbin`) considers both first moment (mean) and second moment (uncentered variance) of RNA species
            (based on the `stochastic` master equations).
            The above method are all (generalized) linear regression based method. In order to return estimated
            parameters (including RNA half-life), it additionally returns R-squared (either just for extreme data points
            or all data points) as well as the log-likelihood of the fitting, which will be used for transition matrix
            and velocity embedding.
            Available options when the `assumption_mRNA` is 'kinetic' include:
                (1) 'auto': dynamo will choose the suitable estimation method based on the `assumption_mRNA`,
                    `experiment_type` and `model` parameter.
                (2) `twostep`: first for each time point, estimate K (1-e^{-rt}) using the total and new RNA data. Then
                    use regression via t-np.log(1-K) to get degradation rate gamma. When splicing and labeling data both
                    exist, replacing new/total with ul/u can be used to estimate beta. Suitable for velocity estimation.
                (3) `direct` (default): method that directly uses the kinetic model to estimate rate parameters,
                    generally not good for velocity estimation.
            Under `kinetic` model, choosing estimation is `experiment_type` dependent. For `kinetics` experiments,
            dynamo supposes methods including RNA bursting or without RNA bursting. Dynamo also adaptively estimates
            parameters, based on whether the data has splicing or without splicing.
            Under `kinetic` assumption, the above method uses non-linear least square fitting. In order to return
            estimated parameters (including RNA half-life), it additionally returns the log-likelihood of the
            fitting, which will be used for transition matrix and velocity embedding.
            All `est_method` uses least square to estimate optimal parameters with latin cubic sampler for initial
            sampling. Defaults to "auto".
        NTR_vel: whether to use NTR (new/total ratio) velocity for labeling datasets. Defaults to False.
        group: the column key/name that identifies the grouping information (for example, clusters that correspond to
            different cell types) of cells. This will be used to calculate 1/2 st moments and covariance for each cells
            in each group. It will also enable estimating group-specific (i.e cell-type specific) kinetic parameters.
            Defaults to None.
        protein_names: a list of gene names corresponds to the rows of the measured proteins in the `X_protein` of the
            `obsm` attribute. The names have to be included in the adata.var.index. Defaults to None.
        concat_data: whether to concatenate data before estimation. If your data is a list of matrices for each time
            point, this need to be set as True. Defaults to False.
        log_unnormalized: whether to log transform the unnormalized data. Defaults to True.
        one_shot_method: The method that will be used for estimating kinetic parameters for one-shot experiment data.
            (1) the "sci-fate" method directly solves gamma with the first-order decay model;
            (2) the "combined" model uses the linear regression under steady state to estimate relative gamma, and then
                calculate absolute gamma (degradation rate), beta (splicing rate) and cell-wise alpha (transcription
                rate). Defaults to "combined".
        fraction_for_deg: whether to use the fraction of labeled RNA instead of the raw labeled RNA to estimate the
            degradation parameter. Defaults to False.
        re_smooth: whether to re-smooth the adata and also recalculate 1/2 moments or covariance. Defaults to False.
        sanity_check: whether to perform sanity-check before estimating kinetic parameters and velocity vectors,
            currently only applicable to kinetic or degradation metabolic labeling based scRNA-seq data. The basic idea
            is that for kinetic (degradation) experiment, the total labelled RNA for each gene should increase
            (decrease) over time. If they don't satisfy this criteria, those genes will be ignored during the
            estimation. Defaults to False.
        del_2nd_moments: whether to remove second moments or covariances. Default it is `False` so this avoids
            recalculating 2nd moments or covariance but it may take a lot memory when your dataset is big. Set this to
            `True` when your data is huge (like > 25, 000 cells or so) to reducing the memory footprint. Defaults to
            None.
        cores: number of cores to run the estimation. If cores is set to be > 1, multiprocessing will be used to
            parallel the parameter estimation. Currently only applicable cases when assumption_mRNA is `ss` or cases
            when experiment_type is either "one-shot" or "mix_std_stm". Defaults to 1.
        tkey: the column key for the labeling time  of cells in .obs. Used for labeling based scRNA-seq data. If `tkey`
            is None, then  `adata.uns["pp"]["tkey"]` will be checked and used if exists. Defaults to None.
        **est_kwargs: Other arguments passed to the fit method (steady state models) or estimation methods (kinetic
            models).

    Raises:
        ValueError: preprocessing not performed.
        Exception: No gene pass filter.
        Exception: Too few valid genes.

    Returns:
        An updated AnnData object with estimated kinetic parameters, inferred velocity and estimation related
        information included. The estimated kinetic parameters are currently appended to .obs (should move to .obsm with
        the key `dynamics` later). Depends on the estimation method, experiment type and whether you applied estimation
        for each groups via `group`, the number of returned parameters can be variable. For conventional scRNA-seq
        (including cite-seq or other types of protein/RNA coassays) and somethings metabolic labeling data, the
        parameters will  at mostly include:
            alpha: Transcription rate
            beta: Splicing rate
            gamma: Spliced RNA degradation rate
            eta: Translation rate (only applicable to RNA/protein coassay)
            delta: Protein degradation rate (only applicable to RNA/protein coassay)
            alpha_b: intercept of alpha fit
            beta_b: intercept of beta fit
            gamma_b: intercept of gamma fit
            eta_b: intercept of eta fit (only applicable to RNA/protein coassay)
            delta_b: intercept of delta fit (only applicable to RNA/protein coassay)
            alpha_r2: r-squared for goodness of fit of alpha estimation
            beta_r2: r-squared for goodness of fit of beta estimation
            gamma_r2: r-squared for goodness of fit of gamma estimation
            eta_r2: r-squared for goodness of fit of eta estimation (only applicable to RNA/protein coassay)
            delta_r2: r-squared for goodness of fit of delta estimation (only applicable to RNA/protein coassay)
            alpha_logLL: loglikelihood of alpha estimation (only applicable to stochastic model)
            beta_loggLL: loglikelihood of beta estimation (only applicable to stochastic model)
            gamma_logLL: loglikelihood of gamma estimation (only applicable to stochastic model)
            eta_logLL: loglikelihood of eta estimation (only applicable to stochastic model and RNA/protein coassay)
            delta_loggLL: loglikelihood of delta estimation (only applicable to stochastic model and RNA/protein
                coassay)
            uu0: estimated amount of unspliced unlabeled RNA at time 0 (only applicable to data with both splicing
                and labeling)
            ul0: estimated amount of unspliced labeled RNA at time 0 (only applicable to data with both splicing
                and labeling)
            su0: estimated amount of spliced unlabeled RNA at time 0 (only applicable to data with both splicing
                and labeling)
            sl0: estimated amount of spliced labeled RNA at time 0 (only applicable to data with both splicing and
                labeling)
            U0: estimated amount of unspliced RNA (uu + ul) at time 0
            S0: estimated amount of spliced (su + sl) RNA at time 0
            total0: estimated amount of spliced (U + S) RNA at time 0
            half_life: Spliced mRNA's half-life (log(2) / gamma)

        Note that all data points are used when estimating r2 although only extreme data points are used for
        estimating r2. This is applicable to all estimation methods, either `linear_regression`, `gmm` or `negbin`.
        By default we set the intercept to be 0.

        For metabolic labeling data, the kinetic parameters will at most include:
            alpha: Transcription rate (effective - when RNA promoter switching considered)
            beta: Splicing rate
            gamma: Spliced RNA degradation rate
            a: Switching rate from active promoter state to inactive promoter state
            b: Switching rate from inactive promoter state to active promoter state
            alpha_a: Transcription rate for active promoter
            alpha_i: Transcription rate for inactive promoter
            cost: cost of the kinetic parameters estimation
            logLL: loglikelihood of kinetic parameters estimation
            alpha_r2: r-squared for goodness of fit of alpha estimation
            beta_r2: r-squared for goodness of fit of beta estimation
            gamma_r2: r-squared for goodness of fit of gamma estimation
            uu0: estimated amount of unspliced unlabeled RNA at time 0 (only applicable to data with both splicing
                and labeling)
            ul0: estimated amount of unspliced labeled RNA at time 0 (only applicable to data with both splicing
                and labeling)
            su0: estimated amount of spliced unlabeled RNA at time 0 (only applicable to data with both splicing
                and labeling)
            sl0: estimated amount of spliced labeled RNA at time 0 (only applicable to data with both splicing and
                labeling)
            u0: estimated amount of unspliced RNA (including uu, ul) at time 0
            s0: estimated amount of spliced (including su, sl) RNA at time 0
            total0: estimated amount of spliced (including U, S) RNA at time 0
            p_half_life: half-life for unspliced mRNA
            half_life: half-life for spliced mRNA

        If sanity_check has performed, a column with key `sanity_check` will also included which indicates which
        gene passes filter (`filter_gene_mode`) and sanity check. This is only applicable to kinetic and degradation
        metabolic labeling experiments.

        In addition, the `dynamics` key of the .uns attribute corresponds to a dictionary that includes the
        following keys:
            t: An array like object that indicates the time point of each cell used during parameters estimation
                (applicable only to kinetic models)
            group: The group that you used to estimate parameters group-wise
            X_data: The input that was used for estimating parameters (applicable only to kinetic models)
            X_fit_data: The data that was fitted during parameters estimation (applicable only to kinetic models)
            asspt_mRNA: Assumption of mRNA dynamics (steady state or kinetic)
            experiment_type: Experiment type (either conventional or metabolic labeling based)
            normalized: Whether to normalize data
            model: Model used for the parameter estimation (either auto, deterministic or stochastic)
            has_splicing: Does the adata has splicing? detected automatically
            has_labeling: Does the adata has labelling? detected automatically
            has_protein: Does the adata has protein information? detected automatically
            use_smoothed: Whether to use smoothed data (or first moment, done via local average of neighbor cells)
            NTR_vel: Whether to estimate NTR velocity
            log_unnormalized: Whether to log transform unnormalized data.
    """

    del_2nd_moments = DynamoAdataConfig.use_default_var_if_none(
        del_2nd_moments, DynamoAdataConfig.DYNAMICS_DEL_2ND_MOMENTS_KEY
    )
    if "pp" not in adata.uns_keys():
        raise ValueError(f"\nPlease run `dyn.pp.receipe_monocle(adata)` before running this function!")
    if tkey is None:
        tkey = adata.uns["pp"]["tkey"]
    (experiment_type, has_splicing, has_labeling, splicing_labeling, has_protein,) = (
        adata.uns["pp"]["experiment_type"],
        adata.uns["pp"]["has_splicing"],
        adata.uns["pp"]["has_labeling"],
        adata.uns["pp"]["splicing_labeling"],
        adata.uns["pp"]["has_protein"],
    )

    X_data, X_fit_data = None, None
    filter_list, filter_gene_mode_list = (
        [
            "use_for_pca",
            "pass_basic_filter",
            "no",
        ],
        ["final", "basic", "no"],
    )
    filter_checker = [i in adata.var.columns for i in filter_list[:2]]
    filter_checker.append(True)
    filter_id = filter_gene_mode_list.index(filter_gene_mode)
    which_filter = np.where(filter_checker[filter_id:])[0][0] + filter_id

    filter_gene_mode = filter_gene_mode_list[which_filter]

    valid_bools = get_valid_bools(adata, filter_gene_mode)
    gene_num = sum(valid_bools)
    if gene_num == 0:
        raise Exception(f"no genes pass filter. Try resetting `filter_gene_mode = 'no'` to use all genes.")

    if model.lower() == "auto":
        model = "stochastic"
        model_was_auto = True
    else:
        model_was_auto = False

    if tkey is not None:
        if adata.obs[tkey].max() > 60:
            main_warning(
                "Looks like you are using minutes as the time unit. For the purpose of numeric stability, "
                "we recommend using hour as the time unit."
            )

    if model.lower() == "stochastic" or use_smoothed or re_smooth:
        M_layers = [i for i in adata.layers.keys() if i.startswith("M_")]

        if len(M_layers) < 2 or re_smooth:
            main_info("removing existing M layers:%s..." % (str(list(M_layers))), indent_level=2)
            for i in M_layers:
                del adata.layers[i]
            main_info("making adata smooth...", indent_level=2)

            if group is not None and group in adata.obs.columns:
                moments(adata, genes=valid_bools, group=group)
            else:
                moments(adata, genes=valid_bools, group=tkey)
        elif tkey is not None:
            main_warning(
                f"You used tkey {tkey} (or group {group}), but you have calculated local smoothing (1st moment) "
                f"for your data before. Please ensure you used the desired tkey or group when the smoothing was "
                f"performed. Try setting re_smooth = True if not sure."
            )

    valid_adata = adata[:, valid_bools].copy()
    if group is not None and group in adata.obs.columns:
        _group = adata.obs[group].unique()
        if any(adata.obs[group].value_counts() < 50):
            main_warning(
                f"Note that some groups have less than 50 cells, this may lead to the velocities for some "
                f"cells are all NaN values and cause issues for all downstream analysis. Please try to "
                f"coarse-grain cell groupings. Cell number for each group are {adata.obs[group].value_counts()}"
            )

    else:
        _group = ["_all_cells"]

    for cur_grp_i, cur_grp in enumerate(_group):
        if cur_grp == "_all_cells":
            kin_param_pre = ""
            cur_cells_bools = np.ones(valid_adata.shape[0], dtype=bool)
            subset_adata = valid_adata[cur_cells_bools]
        else:
            kin_param_pre = str(group) + "_" + str(cur_grp) + "_"
            cur_cells_bools = (valid_adata.obs[group] == cur_grp).values
            subset_adata = valid_adata[cur_cells_bools]

            if model.lower() == "stochastic" or use_smoothed:
                moments(subset_adata)
        (
            U,
            Ul,
            S,
            Sl,
            P,
            US,
            U2,
            S2,
            t,
            normalized,
            ind_for_proteins,
            assump_mRNA,
        ) = get_data_for_kin_params_estimation(
            subset_adata,
            has_splicing,
            has_labeling,
            model,
            use_smoothed,
            tkey,
            protein_names,
            log_unnormalized,
            NTR_vel,
        )

        valid_bools_ = valid_bools.copy()
        if sanity_check and experiment_type.lower() in ["kin", "deg"]:
            indices_valid_bools = np.where(valid_bools)[0]
            t, L = (
                t.flatten(),
                (0 if Ul is None else Ul) + (0 if Sl is None else Sl),
            )
            t_uniq = np.unique(t)

            valid_gene_checker = np.zeros(gene_num, dtype=bool)
            for L_iter, cur_L in tqdm(
                    enumerate(L),
                    desc=f"sanity check of {experiment_type} experiment data:",
            ):
                cur_L = cur_L.A.flatten() if issparse(cur_L) else cur_L.flatten()
                y = strat_mom(cur_L, t, np.nanmean)
                slope, _ = fit_linreg(t_uniq, y, intercept=True, r2=False)
                valid_gene_checker[L_iter] = (
                    True
                    if (slope > 0 and experiment_type == "kin") or (slope < 0 and experiment_type == "deg")
                    else False
                )
            valid_bools_[indices_valid_bools[~valid_gene_checker]] = False
            main_warning(f"filtering {gene_num - valid_gene_checker.sum()} genes after sanity check.")

            if len(valid_bools_) < 5:
                raise Exception(
                    f"After sanity check, you have less than 5 valid genes. Something is wrong about your "
                    f"metabolic labeling experiment!"
                )

            U, Ul, S, Sl = (
                (None if U is None else U[valid_gene_checker, :]),
                (None if Ul is None else Ul[valid_gene_checker, :]),
                (None if S is None else S[valid_gene_checker, :]),
                (None if Sl is None else Sl[valid_gene_checker, :]),
            )
            subset_adata = subset_adata[:, valid_gene_checker]
            adata.var[kin_param_pre + "sanity_check"] = valid_bools_

        if assumption_mRNA.lower() == "auto":
            assumption_mRNA = assump_mRNA
        if experiment_type.lower() == "conventional":
            assumption_mRNA = "ss"
        elif experiment_type.lower() in ["mix_pulse_chase", "deg", "kin"]:
            assumption_mRNA = "kinetic"

        if model.lower() == "stochastic" and experiment_type.lower() not in [
            "conventional",
            "kinetics",
            "degradation",
            "kin",
            "deg",
            "one-shot",
        ]:
            """
            # temporially convert to deterministic model as moment model for mix_std_stm
             and other types of labeling experiment is ongoing."""

            model = "deterministic"

        if model_was_auto and experiment_type.lower() in [
            "kinetic",
            "kin",
            "degradation",
            "deg",
        ]:
            model = "deterministic"

        if assumption_mRNA.lower() == "ss" or (experiment_type.lower() in ["one-shot", "mix_std_stm"]):
            if est_method.lower() == "auto":
                est_method = "gmm" if model.lower() == "stochastic" else "ols"

            if experiment_type.lower() == "one-shot":
                beta = subset_adata.var.beta if "beta" in subset_adata.var.keys() else None
                gamma = subset_adata.var.gamma if "gamma" in subset_adata.var.keys() else None
                ss_estimation_kwargs = {"beta": beta, "gamma": gamma}
            else:
                ss_estimation_kwargs = {}

            est = ss_estimation(
                U=U.copy() if U is not None else None,
                Ul=Ul.copy() if Ul is not None else None,
                S=S.copy() if S is not None else None,
                Sl=Sl.copy() if Sl is not None else None,
                P=P.copy() if P is not None else None,
                US=US.copy() if US is not None else None,
                S2=S2.copy() if S2 is not None else None,
                conn=subset_adata.obsp["moments_con"],
                t=t,
                ind_for_proteins=ind_for_proteins,
                model=model,
                est_method=est_method,
                experiment_type=experiment_type,
                assumption_mRNA=assumption_mRNA,
                assumption_protein=assumption_protein,
                concat_data=concat_data,
                cores=cores,
                **ss_estimation_kwargs,
            )  # U: (unlabeled) unspliced; S: (unlabeled) spliced; U / Ul: old and labeled; U, Ul, S, Sl: uu/ul/su/sl

            with warnings.catch_warnings():
                warnings.simplefilter("ignore")

                if experiment_type.lower() in ["one-shot", "one_shot"]:
                    est.fit(one_shot_method=one_shot_method, **est_kwargs)
                else:
                    # experiment_type can be `kin` also and by default use
                    # conventional method to estimate k but correct for time
                    est.fit(**est_kwargs)

            alpha, beta, gamma, eta, delta = est.parameters.values()

            U, S = get_U_S_for_velocity_estimation(
                subset_adata,
                use_smoothed,
                has_splicing,
                has_labeling,
                log_unnormalized,
                NTR_vel,
            )
            vel = Velocity(estimation=est)

            if experiment_type.lower() in [
                "one_shot",
                "one-shot",
                "kin",
                "mix_std_stm",
            ]:
                U_, S_ = get_U_S_for_velocity_estimation(
                    subset_adata,
                    use_smoothed,
                    has_splicing,
                    has_labeling,
                    log_unnormalized,
                    not NTR_vel,
                )

                # also get vel_N and vel_T
                if NTR_vel:
                    if has_splicing:
                        if experiment_type == "kin":
                            Kc = np.clip(gamma[:, None], 0, 1 - 1e-3)  # S - U slope
                            gamma_ = -(np.log(1 - Kc) / t[None, :])  # actual gamma

                            vel_U = U.multiply(csr_matrix(gamma_ / Kc)) - csr_matrix(beta).multiply(U_)  # vel.vel_s(U_)
                            vel_S = vel.vel_s(U_, S_)

                            vel_N = (U - csr_matrix(Kc).multiply(U)).multiply(csr_matrix(gamma_ / Kc))  # vel.vel_u(U)
                            # scale back to true velocity via multiplying "gamma_ / Kc".
                            vel_T = (U - csr_matrix(Kc).multiply(S)).multiply(csr_matrix(gamma_ / Kc))
                        elif experiment_type == "mix_std_stm":
                            # steady state RNA: u0, stimulation RNA: u_new;
                            # cell-wise transcription rate under simulation: alpha1
                            u0, u_new, alpha1 = solve_alpha_2p_mat(
                                t0=np.max(t) - t,
                                t1=t,
                                alpha0=alpha[0],
                                beta=beta,
                                u1=U,
                            )
                            vel_U = alpha1 - csr_matrix(beta[:, None]).multiply(U_)
                            vel_S = vel.vel_s(U_, S_)

                            vel_N = alpha1 - csr_matrix(gamma[:, None]).multiply(u_new)
                            vel_T = alpha1 - csr_matrix(beta[:, None]).multiply(S)
                        else:
                            vel_U = vel.vel_u(U_)
                            vel_S = vel.vel_s(U_, S_)
                            vel_N = vel.vel_u(U)
                            vel_T = vel.vel_s(U, S - U)  # need to consider splicing
                    else:
                        if experiment_type == "kin":
                            vel_U = np.nan
                            vel_S = np.nan

                            Kc = np.clip(gamma[:, None], 0, 1 - 1e-3)  # S - U slope
                            gamma_ = -(np.log(1 - Kc) / t[None, :])  # actual gamma
                            vel_N = (U - csr_matrix(Kc).multiply(U)).multiply(csr_matrix(gamma_ / Kc))  # vel.vel_u(U)
                            # scale back to true velocity via multiplying "gamma_ / Kc".
                            vel_T = (U - csr_matrix(Kc).multiply(S)).multiply(csr_matrix(gamma_ / Kc))
                        elif experiment_type == "mix_std_stm":
                            vel_U = np.nan
                            vel_S = np.nan

                            # steady state RNA: u0, stimulation RNA: u_new;
                            # cell-wise transcription rate under simulation: alpha1
                            u0, u_new, alpha1 = solve_alpha_2p_mat(
                                t0=np.max(t) - t,
                                t1=t,
                                alpha0=alpha[0],
                                beta=gamma,
                                u1=U,
                            )

                            vel_N = alpha1 - csr_matrix(gamma[:, None]).multiply(u_new)
                            vel_T = alpha1 - csr_matrix(gamma[:, None]).multiply(S)
                        else:
                            vel_U = np.nan
                            vel_S = np.nan
                            vel_N = vel.vel_u(U)
                            vel_T = vel.vel_u(S)  # don't consider splicing
                else:
                    if has_splicing:
                        if experiment_type == "kin":
                            Kc = np.clip(gamma[:, None], 0, 1 - 1e-3)  # S - U slope
                            gamma_ = -(np.log(1 - Kc) / t[None, :])  # actual gamma

                            vel_U = U_.multiply(csr_matrix(gamma_ / Kc) - csr_matrix(beta).multiply(U))  # vel.vel_u(U)
                            vel_S = vel.vel_s(U, S)

                            vel_N = (U_ - csr_matrix(Kc).multiply(U_)).multiply(
                                csr_matrix(gamma_ / Kc)
                            )  # vel.vel_u(U_)
                            # scale back to true velocity via multiplying "gamma_ / Kc".
                            vel_T = (U_ - csr_matrix(Kc).multiply(S_)).multiply(csr_matrix(gamma_ / Kc))
                        elif experiment_type == "mix_std_stm":
                            # steady state RNA: u0, stimulation RNA: u_new;
                            # cell-wise transcription rate under simulation: alpha1
                            u0, u_new, alpha1 = solve_alpha_2p_mat(
                                t0=np.max(t) - t,
                                t1=t,
                                alpha0=alpha[0],
                                beta=beta,
                                u1=U_,
                            )

                            vel_U = alpha1 - csr_matrix(beta[:, None]).multiply(U)
                            vel_S = vel.vel_s(U, S)

                            vel_N = alpha1 - csr_matrix(gamma[:, None]).multiply(u_new)
                            vel_T = alpha1 - csr_matrix(beta[:, None]).multiply(S_)

                        else:
                            vel_U = vel.vel_u(U)
                            vel_S = vel.vel_s(U, S)
                            vel_N = vel.vel_u(U_)
                            vel_T = vel.vel_s(U_, S_ - U_)  # need to consider splicing
                    else:
                        if experiment_type == "kin":
                            vel_U = np.nan
                            vel_S = np.nan

                            Kc = np.clip(gamma[:, None], 0, 1 - 1e-3)  # S - U slope
                            gamma_ = -(np.log(1 - Kc) / t[None, :])  # actual gamma
                            vel_N = (U_ - csr_matrix(Kc).multiply(U_)).multiply(
                                csr_matrix(gamma_ / Kc)
                            )  # vel.vel_u(U_)
                            # scale back to true velocity via multiplying "gamma_ / Kc".
                            vel_T = (U_ - csr_matrix(Kc).multiply(S_)).multiply(csr_matrix(gamma_ / Kc))
                        elif experiment_type == "mix_std_stm":
                            vel_U = np.nan
                            vel_S = np.nan

                            # steady state RNA: u0, stimulation RNA: u_new;
                            # cell-wise transcription rate under simulation: alpha1
                            u0, u_new, alpha1 = solve_alpha_2p_mat(
                                t0=np.max(t) - t,
                                t1=t,
                                alpha0=alpha[0],
                                beta=gamma,
                                u1=U_,
                            )

                            vel_N = alpha1 - csr_matrix(gamma[:, None]).multiply(u_new)
                            vel_T = alpha1 - csr_matrix(gamma[:, None]).multiply(S_)
                        else:
                            vel_U = np.nan
                            vel_S = np.nan
                            vel_N = vel.vel_u(U_)
                            vel_T = vel.vel_u(S_)  # don't consider splicing
            else:
                vel_U = vel.vel_u(U)
                vel_S = vel.vel_s(U, S)
                vel_N, vel_T = np.nan, np.nan

            vel_P = vel.vel_p(S, P)

            adata = set_velocity(
                adata,
                vel_U,
                vel_S,
                vel_N,
                vel_T,
                vel_P,
                _group,
                cur_grp,
                cur_cells_bools,
                valid_bools_,
                ind_for_proteins,
            )

            adata = set_param_ss(
                adata,
                est,
                alpha,
                beta,
                gamma,
                eta,
                delta,
                experiment_type,
                _group,
                cur_grp,
                kin_param_pre,
                valid_bools_,
                ind_for_proteins,
            )

        elif assumption_mRNA.lower() == "kinetic":
            return_ntr = True if fraction_for_deg and experiment_type.lower() == "deg" else False

            if model_was_auto and experiment_type.lower() == "kin":
                model = "mixture"
            if est_method == "auto":
                est_method = "direct"
            data_type = "smoothed" if use_smoothed else "sfs"

            (params, half_life, cost, logLL, param_ranges, cur_X_data, cur_X_fit_data,) = kinetic_model(
                subset_adata,
                tkey,
                model,
                est_method,
                experiment_type,
                has_splicing,
                splicing_labeling,
                has_switch=True,
                param_rngs={},
                data_type=data_type,
                return_ntr=return_ntr,
                **est_kwargs,
            )

            if type(params) == dict:
                alpha = params.pop("alpha")
                params = pd.DataFrame(params)
            else:
                alpha = params.loc[:, "alpha"].values if "alpha" in params.columns else None

            len_t, len_g = len(np.unique(t)), len(_group)
            if cur_grp == _group[0]:
                if len_g != 1:
                    # X_data, X_fit_data = np.zeros((len_g, adata.n_vars, len_t)), np.zeros((len_g, adata.n_vars,len_t))
                    X_data, X_fit_data = [None] * len_g, [None] * len_g

            if len(_group) == 1:
                X_data, X_fit_data = cur_X_data, cur_X_fit_data
            else:
                # X_data[cur_grp_i, :, :], X_fit_data[cur_grp_i, :, :] = cur_X_data, cur_X_fit_data
                X_data[cur_grp_i], X_fit_data[cur_grp_i] = (
                    cur_X_data,
                    cur_X_fit_data,
                )

            a, b, alpha_a, alpha_i, beta, gamma = (
                params.loc[:, "a"].values if "a" in params.columns else None,
                params.loc[:, "b"].values if "b" in params.columns else None,
                params.loc[:, "alpha_a"].values if "alpha_a" in params.columns else None,
                params.loc[:, "alpha_i"].values if "alpha_i" in params.columns else None,
                params.loc[:, "beta"].values if "beta" in params.columns else None,
                params.loc[:, "gamma"].values if "gamma" in params.columns else None,
            )
            if alpha is None:
                alpha = fbar(a, b, alpha_a, 0) if alpha_i is None else fbar(a, b, alpha_a, alpha_i)
            all_kinetic_params = [
                "a",
                "b",
                "alpha_a",
                "alpha_i",
                "alpha",
                "beta",
                "gamma",
            ]

            extra_params = params.loc[:, params.columns.difference(all_kinetic_params)]
            # if alpha = None, set alpha to be U; N - gamma R
            params = {"alpha": alpha, "beta": beta, "gamma": gamma, "t": t}
            vel = Velocity(**params)
            # Fix below:
            U, S = get_U_S_for_velocity_estimation(
                subset_adata,
                use_smoothed,
                has_splicing,
                has_labeling,
                log_unnormalized,
                NTR_vel,
            )

            U_, S_ = get_U_S_for_velocity_estimation(
                subset_adata,
                use_smoothed,
                has_splicing,
                has_labeling,
                log_unnormalized,
                not NTR_vel,
            )

            # also get vel_N and vel_T
            if NTR_vel:
                if has_splicing:
                    if experiment_type == "kin":
                        vel_U = vel.vel_u(U_)
                        vel_S = vel.vel_s(U_, S_)
                        vel.parameters["beta"] = gamma
                        vel_N = vel.vel_u(U)
                        vel_T = vel.vel_u(S)  # no need to consider splicing
                    elif experiment_type == "deg":
                        if splicing_labeling:
                            vel_U = np.nan
                            vel_S = vel.vel_s(U_, S_)
                            vel_N = np.nan
                            vel_T = np.nan
                        else:
                            vel_U = np.nan
                            vel_S = vel.vel_s(U_, S_)
                            vel_N = np.nan
                            vel_T = np.nan
                    elif experiment_type in ["mix_kin_deg", "mix_pulse_chase"]:
                        vel_U = vel.vel_u(U_, repeat=True)
                        vel_S = vel.vel_s(U_, S_)
                        vel.parameters["beta"] = gamma
                        vel_N = vel.vel_u(U, repeat=True)
                        vel_T = vel.vel_u(S, repeat=True)  # no need to consider splicing
                else:
                    if experiment_type == "kin":
                        vel_U = np.nan
                        vel_S = np.nan

                        # calculate cell-wise alpha, if est_method is twostep, this can be skipped
                        alpha_ = one_shot_alpha_matrix(U, gamma, t)

                        vel.parameters["alpha"] = alpha_

                        vel_N = vel.vel_u(U)
                        vel_T = vel.vel_u(S)  # don't consider splicing
                    elif experiment_type == "deg":
                        vel_U = np.nan
                        vel_S = np.nan
                        vel_N = np.nan
                        vel_T = np.nan
                    elif experiment_type in ["mix_kin_deg", "mix_pulse_chase"]:
                        vel_U = np.nan
                        vel_S = np.nan
                        vel_N = vel.vel_u(U, repeat=True)
                        vel_T = vel.vel_u(S)  # don't consider splicing
            else:
                if has_splicing:
                    if experiment_type == "kin":
                        vel_U = vel.vel_u(U)
                        vel_S = vel.vel_s(U, S)
                        vel.parameters["beta"] = gamma
                        vel_N = vel.vel_u(U_)
                        vel_T = vel.vel_u(S_)  # no need to consider splicing
                    elif experiment_type == "deg":
                        if splicing_labeling:
                            vel_U = np.nan
                            vel_S = vel.vel_s(U, S)
                            vel_N = np.nan
                            vel_T = np.nan
                        else:
                            vel_U = np.nan
                            vel_S = vel.vel_s(U, S)
                            vel_N = np.nan
                            vel_T = np.nan
                    elif experiment_type in ["mix_kin_deg", "mix_pulse_chase"]:
                        vel_U = vel.vel_u(U, repeat=True)
                        vel_S = vel.vel_s(U, S)
                        vel.parameters["beta"] = gamma
                        vel_N = vel.vel_u(U_, repeat=True)
                        vel_T = vel.vel_u(S_, repeat=True)  # no need to consider splicing
                else:
                    if experiment_type == "kin":
                        vel_U = np.nan
                        vel_S = np.nan

                        # calculate cell-wise alpha, if est_method is twostep, this can be skipped
                        alpha_ = one_shot_alpha_matrix(U_, gamma, t)

                        vel.parameters["alpha"] = alpha_

                        vel_N = vel.vel_u(U_)
                        vel_T = vel.vel_u(S_)  # need to consider splicing
                    elif experiment_type == "deg":
                        vel_U = np.nan
                        vel_S = np.nan
                        vel_N = np.nan
                        vel_T = np.nan
                    elif experiment_type in ["mix_kin_deg", "mix_pulse_chase"]:
                        vel_U = np.nan
                        vel_S = np.nan
                        vel_N = vel.vel_u(U_, repeat=True)
                        vel_T = vel.vel_u(S_, repeat=True)  # don't consider splicing

            vel_P = vel.vel_p(S, P)

            adata = set_velocity(
                adata,
                vel_U,
                vel_S,
                vel_N,
                vel_T,
                vel_P,
                _group,
                cur_grp,
                cur_cells_bools,
                valid_bools_,
                ind_for_proteins,
            )

            adata = set_param_kinetic(
                adata,
                alpha,
                a,
                b,
                alpha_a,
                alpha_i,
                beta,
                gamma,
                cost,
                logLL,
                kin_param_pre,
                extra_params,
                _group,
                cur_grp,
                cur_cells_bools,
                valid_bools_,
            )
            # add protein related parameters in the moment model below:
        elif model.lower() == "model_selection":
            main_warning("Not implemented yet.")

    if group is not None and group in adata.obs[group]:
        uns_key = group + "_dynamics"
    else:
        uns_key = "dynamics"

    if sanity_check and experiment_type in ["kin", "deg"]:
        sanity_check_cols = adata.var.columns.str.endswith("sanity_check")
        adata.var["use_for_dynamics"] = adata.var.loc[:, sanity_check_cols].sum(1).astype(bool)
    else:
        adata.var["use_for_dynamics"] = False
        adata.var.loc[valid_bools, "use_for_dynamics"] = True

    adata.uns[uns_key] = {
        "filter_gene_mode": filter_gene_mode,
        "t": t,
        "group": group,
        "X_data": X_data,
        "X_fit_data": X_fit_data,
        "asspt_mRNA": assumption_mRNA,
        "experiment_type": experiment_type,
        "normalized": normalized,
        "model": model,
        "est_method": est_method,
        "has_splicing": has_splicing,
        "has_labeling": has_labeling,
        "splicing_labeling": splicing_labeling,
        "has_protein": has_protein,
        "use_smoothed": use_smoothed,
        "NTR_vel": NTR_vel,
        "log_unnormalized": log_unnormalized,
        "fraction_for_deg": fraction_for_deg,
    }

    if del_2nd_moments:
        remove_2nd_moments(adata)

    return adata


def kinetic_model(
        subset_adata: AnnData,
        tkey: str,
        model: Literal["auto", "deterministic", "stochastic"],
        est_method: Literal["twostep", "direct", "storm-csp", "storm-cszip", "storm-icsp"],
        experiment_type: str,
        has_splicing: bool,
        splicing_labeling: bool,
        has_switch: bool,
        param_rngs: Dict[str, List[int]],
        data_type: Literal["smoothed", "sfs"] = "sfs",
        return_ntr: bool = False,
        **est_kwargs,
) -> Tuple[
    Union[Dict[str, Any], pd.DataFrame],
    np.ndarray,
    Optional[np.ndarray],
    Optional[np.ndarray],
    Optional[Dict[str, List[int]]],
    List[np.ndarray],
    List[np.ndarray],
]:
    """Calculate the parameters required for velocity estimation when the mRNA assumption is 'kinetic'.

    Args:
        subset_adata: an AnnData object with invalid genes trimmed.
        tkey: the column key for the labeling time  of cells in .obs. Used for labeling based scRNA-seq data. If `tkey`
            is None, then `adata.uns["pp"]["tkey"]` will be checked and used if exists.
        model: String indicates which estimation model will be used.
            Available options are:
                (1) 'deterministic': The method based on `deterministic` ordinary differential equations;
                (2) 'stochastic' or `moment`: The new method from us that is based on `stochastic` master equations;
            Note that `kinetic` model doesn't need to assume the `experiment_type` is not `conventional`. As other
            labeling experiments, if you specify the `tkey`, dynamo can also apply `kinetic` model on `conventional`
            scRNA-seq datasets. A "model_selection" model will be supported soon in which alpha, beta and gamma will be
            modeled as a function of time.
        est_method: Available options when the `assumption_mRNA` is 'kinetic' include:
                (1) 'auto': dynamo will choose the suitable estimation method based on the `assumption_mRNA`,
                    `experiment_type` and `model` parameter.
                (2) `twostep`: first for each time point, estimate K (1-e^{-rt}) using the total and new RNA data. Then
                    use regression via t-np.log(1-K) to get degradation rate gamma. When splicing and labeling data both
                    exist, replacing new/total with ul/u can be used to estimate beta. Suitable for velocity estimation.
                (3) `direct` (default): method that directly uses the kinetic model to estimate rate parameters,
                    generally not good for velocity estimation.
            Under `kinetic` model, choosing estimation is `experiment_type` dependent. For `kinetics` experiments,
            dynamo supposes methods including RNA bursting or without RNA bursting. Dynamo also adaptively estimates
            parameters, based on whether the data has splicing or without splicing.
            Under `kinetic` assumption, the above method uses non-linear least square fitting. In order to return
            estimated parameters (including RNA half-life), it additionally returns the log-likelihood of the
            fitting, which will be used for transition matrix and velocity embedding.
            All `est_method` uses least square to estimate optimal parameters with latin cubic sampler for initial
            sampling.
        experiment_type: the experiment type of the data.
        has_splicing: whether the object containing unspliced and spliced data
        splicing_labeling: hether the object containing both splicing and labelling data
        has_switch: whether there should be switch for stochastic model.
        param_rngs: the range set for each parameter.
        data_type: the data type, could be "smoothed" or "sfs". Defaults to "sfs".
        return_ntr: whether to deal with new/total ratio. Defaults to False.

    Raises:
        NotImplementedError: `model` is invalid.
        NotImplementedError: `model` is invalid.
        NotImplementedError: `model` is invalid.
        NotImplementedError: `model` is invalid.
        NotImplementedError: `experiment_type` is invalid.
        NotImplementedError: mix_pulse_chase/mix_kin_deg experiment can only use `deterministic` model.
        Exception: pulse_time_series experiment type not implemented.
        Exception: dual_labeling experiment type not implemented.
        Exception: experiment type invalid.

    Returns:
        A tuple (Estm_df, half_life, cost, logLL, _param_ranges, X_data, X_fit_data), where Estm_df contains the
        parameters required for mRNA velocity calculation, half_life is for half-life of spliced mRNA, cost is for the
        cost of kinetic parameters estimation, logLL is for loglikelihood of kinetic parameters estimation,
        _param_ranges is for the intended range of parameter estimation, X_data is for the data used for parameter
        estimation, and X_fit_data is for the data that get fitted during parameter estimation.
    """

    """est_method can be either `twostep` (two-step model) or `direct`. data_type can either 'sfs' or 'smoothed'."""
    logger = LoggerManager.gen_logger("dynamo-kinetic-model")
    logger.info("experiment type: %s, method: %s, model: %s" % (experiment_type.lower(), str(est_method), str(model)))
    time = subset_adata.obs[tkey].astype("float").values
    if experiment_type.lower() == "kin":
        if est_method == "twostep":
            if has_splicing:
                layers = (
                    ["M_u", "M_s", "M_t", "M_n"]
                    if ("M_u" in subset_adata.layers.keys() and data_type == "smoothed")
                    else ["X_u", "X_s", "X_t", "X_n"]
                )
                U, S, Total, New = (
                    subset_adata.layers[layers[0]].T,
                    subset_adata.layers[layers[1]].T,
                    subset_adata.layers[layers[2]].T,
                    subset_adata.layers[layers[3]].T,
                )
                US, S2 = (
                    subset_adata.layers["M_us"].T,
                    subset_adata.layers["M_ss"].T,
                )
                # gamma, gamma_r2 = lin_reg_gamma_synthesis(U, Ul, time, perc_right=100)
                (
                    gamma_k,
                    gamma_b,
                    gamma_all_r2,
                    gamma_all_logLL,
                ) = fit_slope_stochastic(S, U, US, S2, perc_left=None, perc_right=100)
                (
                    gamma,
                    gamma_r2,
                    X_data,
                    mean_R2,
                    K_fit,
                ) = lin_reg_gamma_synthesis(Total, New, time, perc_right=100)

                k = 1 - np.exp(-gamma[:, None] * time[None, :])
                beta = gamma / gamma_k  # gamma_k = gamma / beta

                Estm_df = {
                    "alpha": csr_matrix(gamma[:, None]).multiply(New).multiply(1 / k),
                    "beta": beta,
                    "gamma_k": gamma_k,
                    "gamma_b": gamma_b,
                    "gamma_k_r2": gamma_all_r2,
                    "gamma_logLL": gamma_all_logLL,
                    "gamma": gamma,
                    "gamma_r2": gamma_r2,
                    "mean_R2": mean_R2,
                }
                half_life = np.log(2) / gamma
                cost, logLL, _param_ranges, X_data, X_fit_data = (
                    None,
                    None,
                    None,
                    X_data,
                    K_fit,
                )

                return (
                    Estm_df,
                    half_life,
                    cost,
                    logLL,
                    _param_ranges,
                    X_data,
                    X_fit_data,
                )
            else:
                layers = (
                    ["M_t", "M_n"]
                    if ("M_t" in subset_adata.layers.keys() and data_type == "smoothed")
                    else ["X_t", "X_n"]
                )
                Total, New = (
                    subset_adata.layers[layers[0]].T,
                    subset_adata.layers[layers[1]].T,
                )
                (
                    gamma,
                    gamma_r2,
                    X_data,
                    mean_R2,
                    K_fit,
                ) = lin_reg_gamma_synthesis(Total, New, time, perc_right=100)

                k = 1 - np.exp(-gamma[:, None] * time[None, :])
                Estm_df = {
                    "alpha": csr_matrix(gamma[:, None]).multiply(New).multiply(1 / k),
                    "gamma": gamma,
                    "gamma_k": gamma,  # required for phase_potrait
                    "gamma_r2": gamma_r2,
                    "mean_R2": mean_R2,
                }
                half_life = np.log(2) / gamma
                cost, logLL, _param_ranges, X_data, X_fit_data = (
                    None,
                    None,
                    None,
                    X_data,
                    K_fit,
                )

                return (
                    Estm_df,
                    half_life,
                    cost,
                    logLL,
                    _param_ranges,
                    X_data,
                    X_fit_data,
                )
        elif "storm" in est_method:
            if has_splicing:
                # Initialization based on the steady-state assumption
                layers_smoothed = ["M_u", "M_s", "M_t", "M_n"]
                U_smoothed, S_smoothed, Total_smoothed, New_smoothed = (
                    subset_adata.layers[layers_smoothed[0]].T,
                    subset_adata.layers[layers_smoothed[1]].T,
                    subset_adata.layers[layers_smoothed[2]].T,
                    subset_adata.layers[layers_smoothed[3]].T,
                )

                US_smoothed, S2_smoothed = (
                    subset_adata.layers["M_us"].T,
                    subset_adata.layers["M_ss"].T,
                )
                (gamma_k, _, _, _,) = fit_slope_stochastic(S_smoothed, U_smoothed, US_smoothed, S2_smoothed,
                                                           perc_left=None, perc_right=5)
                (gamma_init, _, _, _, _) = lin_reg_gamma_synthesis(Total_smoothed, New_smoothed, time, perc_right=5)
                beta_init = gamma_init / gamma_k  # gamma_k = gamma / beta

                # Read raw counts
                layers_raw = ["ul", "sl"]
                UL_raw, SL_raw = (
                    subset_adata.layers[layers_raw[0]].T,
                    subset_adata.layers[layers_raw[1]].T,
                )

                # Read smoothed values based CSP type distribution for cell-specific parameter inference
                UL_smoothed_CSP, SL_smoothed_CSP = (
                    subset_adata.layers['M_CSP_ul'].T,
                    subset_adata.layers['M_CSP_sl'].T,
                )

                # Parameters inference based on maximum likelihood estimation
                cell_total = subset_adata.obs['initial_cell_size'].astype("float").values
                # Independent cell-specific Poisson
                (gamma_s, gamma_r2, beta, gamma_t, gamma_r2_raw, alpha) = storm.mle_independent_cell_specific_poisson \
                    (UL_raw, SL_raw, time, gamma_init, beta_init, cell_total, Total_smoothed, S_smoothed)
                gamma_k = gamma_s / beta
                gamma_b = np.zeros_like(gamma_k)

                # Cell specific parameters (fixed gamma_s)
                alpha, beta = storm.cell_specific_alpha_beta(UL_smoothed_CSP, SL_smoothed_CSP, time, gamma_s, beta)

                # # Cell specific parameters(fixed gamma_t)
                # k = 1 - np.exp(-gamma_t[:, None] * time[None, :])
                # alpha = csr_matrix(gamma_t[:, None]).multiply(UL_smoothed_CSP+SL_smoothed_CSP).multiply(1 / k)

                Estm_df = {
                    "alpha": alpha,
                    "beta": beta,
                    "gamma_k": gamma_k,
                    "gamma_b": gamma_b,
                    # "gamma_k_r2": gamma_all_r2,
                    # "gamma_logLL": gamma_all_logLL,
                    "gamma": gamma_s,
                    "gamma_r2": gamma_r2,
                    # "mean_R2": mean_R2,
                    "gamma_t": gamma_t,
                    "gamma_r2_raw": gamma_r2_raw,
                }
                half_life = np.log(2) / gamma_s
                cost, logLL, _param_ranges, X_data, X_fit_data = (
                    None,
                    None,
                    None,
                    None,
                    None,
                )

                return (
                    Estm_df,
                    half_life,
                    cost,
                    logLL,
                    _param_ranges,
                    X_data,
                    X_fit_data,
                )
            else:
                # Initialization based on the steady-state assumption
                layers_smoothed = ["M_t", "M_n"]
                Total_smoothed, New_smoothed = (
                    subset_adata.layers[layers_smoothed[0]].T,
                    subset_adata.layers[layers_smoothed[1]].T,
                )
                (gamma_init, _, _, _, _,) = lin_reg_gamma_synthesis(Total_smoothed, New_smoothed, time,
                                                                    perc_right=5)

                # Read raw counts
                layers_raw = ["total", "new"]
                Total_raw, New_raw = (
                    subset_adata.layers[layers_raw[0]].T,
                    subset_adata.layers[layers_raw[1]].T,
                )

                # Read smoothed values based CSP type distribution for cell-specific parameter inference
                layers_smoothed_CSP = ["M_CSP_t", "M_CSP_n"]
                Total_smoothed_CSP, New_smoothed_CSP = (
                    subset_adata.layers[layers_smoothed_CSP[0]].T,
                    subset_adata.layers[layers_smoothed_CSP[1]].T,
                )

                # Parameters inference based on maximum likelihood estimation
                cell_total = subset_adata.obs['initial_cell_size'].astype("float").values

                if "storm-csp" == est_method:
                    gamma, gamma_r2, gamma_r2_raw, alpha = storm.mle_cell_specific_poisson(New_raw, time,
                                                                                           gamma_init, cell_total)
                elif "storm-cszip" == est_method:
                    gamma, prob_off, gamma_r2, gamma_r2_raw, alpha = storm.mle_cell_specific_zero_inflated_poisson(
                        New_raw, time, gamma_init, cell_total)
                    alpha = alpha * (1 - prob_off)  # gene-wise alpha
                else:
                    raise NotImplementedError("This method has not been implemented.")

                k = 1 - np.exp(-gamma[:, None] * time[None, :])
                alpha = csr_matrix(gamma[:, None]).multiply(New_smoothed_CSP).multiply(1 / k)  # gene-cell-wise alpha

                Estm_df = {
                    "alpha": alpha,
                    "gamma": gamma,
                    "gamma_k": gamma,  # required for phase_potrait
                    "gamma_r2": gamma_r2,
                    "gamma_r2_raw": gamma_r2_raw,
                    # "mean_R2": mean_R2,
                    "prob_off": prob_off if "cszip" in est_method else None
                }
                half_life = np.log(2) / gamma
                cost, logLL, _param_ranges, X_data, X_fit_data = (
                    None,
                    None,
                    None,
                    None,  # X_data,
                    None,  # K_fit,
                )

                return (
                    Estm_df,
                    half_life,
                    cost,
                    logLL,
                    _param_ranges,
                    X_data,
                    X_fit_data,
                )
        elif est_method == "direct":
            if has_splicing and splicing_labeling:
                layers = (
                    ["M_ul", "M_sl", "M_uu", "M_su"]
                    if ("M_ul" in subset_adata.layers.keys() and data_type == "smoothed")
                    else ["X_ul", "X_sl", "X_uu", "X_su"]
                )

                if model.lower() in ["deterministic", "stochastic"]:
                    layer_u = "M_ul" if ("M_ul" in subset_adata.layers.keys() and data_type == "smoothed") else "X_ul"
                    layer_s = "M_sl" if ("M_ul" in subset_adata.layers.keys() and data_type == "smoothed") else "X_sl"

                    X, X_raw = prepare_data_has_splicing(
                        subset_adata,
                        subset_adata.var.index,
                        time,
                        layer_u=layer_u,
                        layer_s=layer_s,
                        total_layers=layers,
                    )
                elif model.startswith("mixture"):
                    X, _, X_raw = prepare_data_deterministic(
                        subset_adata,
                        subset_adata.var.index,
                        time,
                        layers=layers,
                        total_layers=layers,
                    )

                if model.lower() == "deterministic":
                    X = [X[i][[0, 1], :] for i in range(len(X))]
                    _param_ranges = {
                        "alpha": [0, 1000],
                        "beta": [0, 1000],
                        "gamma": [0, 1000],
                    }
                    x0 = {"u0": [0, 1000], "s0": [0, 1000]}
                    Est, _ = Estimation_DeterministicKin, Deterministic
                elif model.lower() == "stochastic":
                    x0 = {
                        "u0": [0, 1000],
                        "s0": [0, 1000],
                        "uu0": [0, 1000],
                        "ss0": [0, 1000],
                        "us0": [0, 1000],
                    }

                    if has_switch:
                        _param_ranges = {
                            "a": [0, 1000],
                            "b": [0, 1000],
                            "alpha_a": [0, 1000],
                            "alpha_i": 0,
                            "beta": [0, 1000],
                            "gamma": [0, 1000],
                        }
                        Est, _ = Estimation_MomentKin, Moments
                    else:
                        _param_ranges = {
                            "alpha": [0, 1000],
                            "beta": [0, 1000],
                            "gamma": [0, 1000],
                        }

                        Est, _ = (
                            Estimation_MomentKinNoSwitch,
                            Moments_NoSwitching,
                        )
                elif model.lower() == "mixture":
                    _param_ranges = {
                        "alpha": [0, 1000],
                        "alpha_2": [0, 0],
                        "beta": [0, 1000],
                        "gamma": [0, 1000],
                    }
                    x0 = {
                        "ul0": [0, 0],
                        "sl0": [0, 0],
                        "uu0": [0, 1000],
                        "su0": [0, 1000],
                    }

                    Est = Mixture_KinDeg_NoSwitching(Deterministic(), Deterministic())
                elif model.lower() == "mixture_deterministic_stochastic":
                    X, X_raw = prepare_data_mix_has_splicing(
                        subset_adata,
                        subset_adata.var.index,
                        time,
                        layer_u=layers[2],
                        layer_s=layers[3],
                        layer_ul=layers[0],
                        layer_sl=layers[1],
                        total_layers=layers,
                        mix_model_indices=[0, 1, 5, 6, 7, 8, 9],
                    )

                    _param_ranges = {
                        "alpha": [0, 1000],
                        "alpha_2": [0, 0],
                        "beta": [0, 1000],
                        "gamma": [0, 1000],
                    }
                    x0 = {
                        "ul0": [0, 0],
                        "sl0": [0, 0],
                        "u0": [0, 1000],
                        "s0": [0, 1000],
                        "uu0": [0, 1000],
                        "ss0": [0, 1000],
                        "us0": [0, 1000],
                    }
                    Est = Mixture_KinDeg_NoSwitching(Deterministic(), Moments_NoSwitching())
                elif model.lower() == "mixture_stochastic_stochastic":
                    _param_ranges = {
                        "alpha": [0, 1000],
                        "alpha_2": [0, 0],
                        "beta": [0, 1000],
                        "gamma": [0, 1000],
                    }
                    X, X_raw = prepare_data_mix_has_splicing(
                        subset_adata,
                        subset_adata.var.index,
                        time,
                        layer_u=layers[2],
                        layer_s=layers[3],
                        layer_ul=layers[0],
                        layer_sl=layers[1],
                        total_layers=layers,
                        mix_model_indices=[0, 1, 2, 3, 4, 5, 6, 7, 8, 9],
                    )
                    x0 = {
                        "ul0": [0, 1000],
                        "sl0": [0, 1000],
                        "ul_ul0": [0, 1000],
                        "sl_sl0": [0, 1000],
                        "ul_sl0": [0, 1000],
                        "u0": [0, 1000],
                        "s0": [0, 1000],
                        "uu0": [0, 1000],
                        "ss0": [0, 1000],
                        "us0": [0, 1000],
                    }
                    Est = Mixture_KinDeg_NoSwitching(Moments_NoSwitching(), Moments_NoSwitching())
                else:
                    raise NotImplementedError(
                        f"model {model} with kinetic assumption is not implemented. "
                        f"current supported models for kinetics experiments include: stochastic, deterministic, mixture,"
                        f"mixture_deterministic_stochastic or mixture_stochastic_stochastic"
                    )
            else:
                total_layer = "M_t" if ("M_t" in subset_adata.layers.keys() and data_type == "smoothed") else "X_total"

                if model.lower() in ["deterministic", "stochastic"]:
                    layer = "M_n" if ("M_n" in subset_adata.layers.keys() and data_type == "smoothed") else "X_new"
                    X, X_raw = prepare_data_no_splicing(
                        subset_adata,
                        subset_adata.var.index,
                        time,
                        layer=layer,
                        total_layer=total_layer,
                    )
                elif model.lower().startswith("mixture"):
                    layers = (
                        ["M_n", "M_t"]
                        if ("M_n" in subset_adata.layers.keys() and data_type == "smoothed")
                        else ["X_new", "X_total"]
                    )

                    X, _, X_raw = prepare_data_deterministic(
                        subset_adata,
                        subset_adata.var.index,
                        time,
                        layers=layers,
                        total_layers=total_layer,
                    )

                if model.lower() == "deterministic":
                    X = [X[i][0, :] for i in range(len(X))]
                    _param_ranges = {
                        "alpha": [0, 1000],
                        "gamma": [0, 1000],
                    }
                    x0 = {"u0": [0, 1000]}
                    Est, _ = (
                        Estimation_DeterministicKinNosp,
                        Deterministic_NoSplicing,
                    )
                elif model.lower() == "stochastic":
                    x0 = {
                        "u0": [0, 1000],
                        "uu0": [0, 1000],
                    }
                    if has_switch:
                        _param_ranges = {
                            "a": [0, 1000],
                            "b": [0, 1000],
                            "alpha_a": [0, 1000],
                            "alpha_i": 0,
                            "gamma": [0, 1000],
                        }
                        Est, _ = Estimation_MomentKinNosp, Moments_Nosplicing
                    else:
                        _param_ranges = {
                            "alpha": [0, 1000],
                            "gamma": [0, 1000],
                        }
                        Est, _ = (
                            Estimation_MomentKinNoSwitchNoSplicing,
                            Moments_NoSwitchingNoSplicing,
                        )
                elif model.lower() == "mixture":
                    _param_ranges = {
                        "alpha": [0, 1000],
                        "alpha_2": [0, 0],
                        "gamma": [0, 1000],
                    }
                    x0 = {"u0": [0, 0], "o0": [0, 1000]}
                    Est = Mixture_KinDeg_NoSwitching(Deterministic_NoSplicing(), Deterministic_NoSplicing())
                elif model.lower() == "mixture_deterministic_stochastic":
                    X, X_raw = prepare_data_mix_no_splicing(
                        subset_adata,
                        subset_adata.var.index,
                        time,
                        layer_n=layers[0],
                        layer_t=layers[1],
                        total_layer=total_layer,
                        mix_model_indices=[0, 2, 3],
                    )

                    _param_ranges = {
                        "alpha": [0, 1000],
                        "alpha_2": [0, 0],
                        "gamma": [0, 1000],
                    }
                    x0 = {"u0": [0, 1000], "o0": [0, 1000], "oo0": [0, 1000]}
                    Est = Mixture_KinDeg_NoSwitching(
                        Deterministic_NoSplicing(),
                        Moments_NoSwitchingNoSplicing(),
                    )
                elif model.lower() == "mixture_stochastic_stochastic":
                    X, X_raw = prepare_data_mix_no_splicing(
                        subset_adata,
                        subset_adata.var.index,
                        time,
                        layer_n=layers[0],
                        layer_t=layers[1],
                        total_layer=total_layer,
                        mix_model_indices=[0, 1, 2, 3],
                    )

                    _param_ranges = {
                        "alpha": [0, 1000],
                        "alpha_2": [0, 0],
                        "gamma": [0, 1000],
                    }
                    x0 = {
                        "u0": [0, 1000],
                        "uu0": [0, 1000],
                        "o0": [0, 1000],
                        "oo0": [0, 1000],
                    }
                    Est = Mixture_KinDeg_NoSwitching(
                        Moments_NoSwitchingNoSplicing(),
                        Moments_NoSwitchingNoSplicing(),
                    )
                else:
                    raise NotImplementedError(
                        f"model {model} with kinetic assumption is not implemented. "
                        f"current supported models for kinetics experiments include: stochastic, deterministic, "
                        f"mixture, mixture_deterministic_stochastic or mixture_stochastic_stochastic"
                    )
    elif experiment_type.lower() == "deg":
        if has_splicing and splicing_labeling:
            layers = (
                ["M_ul", "M_sl", "M_uu", "M_su"]
                if ("M_ul" in subset_adata.layers.keys() and data_type == "smoothed")
                else ["X_ul", "X_sl", "X_uu", "X_su"]
            )

            if model.lower() in ["deterministic", "stochastic"]:
                layer_u = "M_ul" if ("M_ul" in subset_adata.layers.keys() and data_type == "smoothed") else "X_ul"
                layer_s = "M_sl" if ("M_sl" in subset_adata.layers.keys() and data_type == "smoothed") else "X_sl"

                X, X_raw = prepare_data_has_splicing(
                    subset_adata,
                    subset_adata.var.index,
                    time,
                    layer_u=layer_u,
                    layer_s=layer_s,
                    total_layers=layers,
                    return_ntr=return_ntr,
                )
            elif model.lower().startswith("mixture"):
                X, _, X_raw = prepare_data_deterministic(
                    subset_adata,
                    subset_adata.var.index,
                    time,
                    layers=layers,
                    total_layers=layers,
                    return_ntr=return_ntr,
                )

            if model.lower() == "deterministic":
                X = [X[i][[0, 1], :] for i in range(len(X))]
                _param_ranges = {
                    "beta": [0, 1000],
                    "gamma": [0, 1000],
                }
                x0 = {
                    "u0": [0, 1000],
                    "s0": [0, 1000],
                }
                Est, _ = Estimation_DeterministicDeg, Deterministic
            elif model.lower() == "stochastic":
                _param_ranges = {
                    "beta": [0, 1000],
                    "gamma": [0, 1000],
                }
                x0 = {
                    "u0": [0, 1000],
                    "s0": [0, 1000],
                    "uu0": [0, 1000],
                    "ss0": [0, 1000],
                    "us0": [0, 1000],
                }
                Est, _ = Estimation_MomentDeg, Moments_NoSwitching
            else:
                raise NotImplementedError(
                    f"model {model} with kinetic assumption is not implemented. "
                    f"current supported models for degradation experiment include: "
                    f"stochastic, deterministic."
                )
        else:
            total_layer = "M_t" if ("M_t" in subset_adata.layers.keys() and data_type == "smoothed") else "X_total"

            layer = "M_n" if ("M_n" in subset_adata.layers.keys() and data_type == "smoothed") else "X_new"
            X, X_raw = prepare_data_no_splicing(
                subset_adata,
                subset_adata.var.index,
                time,
                layer=layer,
                total_layer=total_layer,
                return_ntr=return_ntr,
            )

            if model.lower() == "deterministic":
                X = [X[i][0, :] for i in range(len(X))]
                _param_ranges = {
                    "gamma": [0, 10],
                }
                x0 = {"u0": [0, 1000]}
                Est, _ = (
                    Estimation_DeterministicDegNosp,
                    Deterministic_NoSplicing,
                )
            elif model.lower() == "stochastic":
                _param_ranges = {
                    "gamma": [0, 10],
                }
                x0 = {"u0": [0, 1000], "uu0": [0, 1000]}
                Est, _ = Estimation_MomentDegNosp, Moments_NoSwitchingNoSplicing
            else:
                raise NotImplementedError(
                    f"model {model} with kinetic assumption is not implemented. "
                    f"current supported models for degradation experiment include: "
                    f"stochastic, deterministic."
                )
    elif experiment_type.lower() == "mix_std_stm":
        raise NotImplementedError(f"experiment {experiment_type} with kinetic assumption is not implemented")
    elif experiment_type.lower() in ["mix_pulse_chase", "mix_kin_deg"]:
        total_layer = "M_t" if ("M_t" in subset_adata.layers.keys() and data_type == "smoothed") else "X_total"

        if model.lower() in ["deterministic"]:
            layer = "M_n" if ("M_n" in subset_adata.layers.keys() and data_type == "smoothed") else "X_new"
            X, X_raw = prepare_data_no_splicing(
                subset_adata,
                subset_adata.var.index,
                time,
                layer=layer,
                total_layer=total_layer,
            )
        if model.lower() == "deterministic":
            X = [X[i][0, :] for i in range(len(X))]
            _param_ranges = {
                "alpha": [0, 1000],
                "gamma": [0, 1000],
            }
            x0 = {"u0": [0, 1000]}
            Est = Estimation_KineticChase
        else:
            raise NotImplementedError(
                f"only `deterministic` model implemented for mix_pulse_chase/mix_kin_deg experiment!"
            )

    elif experiment_type.lower() == "pulse_time_series":
        raise Exception(f"experiment {experiment_type} with kinetic assumption is not implemented")
    elif experiment_type.lower() == "dual_labeling":
        raise Exception(f"experiment {experiment_type} with kinetic assumption is not implemented")
    else:
        raise Exception(f"experiment {experiment_type} is not recognized")

    _param_ranges = update_dict(_param_ranges, param_rngs)
    x0_ = np.vstack([ran for ran in x0.values()]).T

    n_genes = subset_adata.n_vars
    cost, logLL = np.zeros(n_genes), np.zeros(n_genes)
    all_keys = list(_param_ranges.keys()) + list(x0.keys())
    all_keys = [cur_key for cur_key in all_keys if cur_key != "alpha_i"]
    half_life, Estm = np.zeros(n_genes), [None] * n_genes
    X_data, X_fit_data = [None] * n_genes, [None] * n_genes
    if experiment_type:
        popt = [None] * n_genes

    main_debug("model: %s, experiment_type: %s" % (model, experiment_type))
    for i_gene in tqdm(range(n_genes), desc="estimating kinetic-parameters using kinetic model"):
        if model.lower().startswith("mixture"):
            estm = Est
            if model.lower() == "mixture":
                cur_X_data = np.vstack([X[i_layer][i_gene] for i_layer in range(len(X))])
                if issparse(X_raw[0]):
                    cur_X_raw = np.hstack([X_raw[i_layer][:, i_gene].A for i_layer in range(len(X))])
                else:
                    cur_X_raw = np.hstack([X_raw[i_layer][:, i_gene] for i_layer in range(len(X))])
            else:
                cur_X_data = X[i_gene]
                cur_X_raw = X_raw[i_gene]

                if issparse(cur_X_raw[0, 0]):
                    cur_X_raw = np.hstack((cur_X_raw[0, 0].A, cur_X_raw[1, 0].A))

            _, cost[i_gene] = estm.auto_fit(np.unique(time), cur_X_data)
            (
                model_1,
                model_2,
                kinetic_parameters,
                mix_x0,
            ) = estm.export_dictionary().values()
            tmp = list(kinetic_parameters.values())
            tmp.extend(mix_x0)
            Estm[i_gene] = tmp
        else:
            if experiment_type.lower() == "kin":
                cur_X_data, cur_X_raw = X[i_gene], X_raw[i_gene]

                if has_splicing:
                    alpha0 = guestimate_alpha(np.sum(cur_X_data, 0), np.unique(time))
                else:
                    alpha0 = (
                        guestimate_alpha(cur_X_data, np.unique(time))
                        if cur_X_data.ndim == 1
                        else guestimate_alpha(cur_X_data[0], np.unique(time))
                    )

                if model.lower() == "stochastic":
                    _param_ranges.update({"alpha_a": [0, alpha0 * 10]})
                elif model.lower() == "deterministic":
                    _param_ranges.update({"alpha": [0, alpha0 * 10]})
                param_ranges = [ran for ran in _param_ranges.values()]

                estm = Est(*param_ranges, x0=x0_) if "x0" in inspect.getfullargspec(Est) else Est(*param_ranges)
                _, cost[i_gene] = estm.fit_lsq(np.unique(time), cur_X_data, **est_kwargs)
                if model.lower() == "deterministic":
                    Estm[i_gene] = estm.export_parameters()
                else:
                    tmp = np.ma.array(estm.export_parameters(), mask=False)
                    tmp.mask[3] = True
                    Estm[i_gene] = tmp.compressed()

            elif experiment_type.lower() == "deg":
                estm = Est()
                cur_X_data, cur_X_raw = X[i_gene], X_raw[i_gene]

                _, cost[i_gene] = estm.auto_fit(np.unique(time), cur_X_data)
                Estm[i_gene] = estm.export_parameters()[1:]

            elif experiment_type.lower() in ["mix_pulse_chase", "mix_kin_deg"]:
                estm = Est()
                cur_X_data, cur_X_raw = X[i_gene], X_raw[i_gene]

                popt[i_gene], cost[i_gene] = estm.auto_fit(np.unique(time), cur_X_data)
                Estm[i_gene] = estm.export_parameters()

            if issparse(cur_X_raw[0, 0]):
                cur_X_raw = np.hstack((cur_X_raw[0, 0].A, cur_X_raw[1, 0].A))
            # model_1, kinetic_parameters, mix_x0 = estm.export_dictionary().values()
            # tmp = list(kinetic_parameters.values())
            # tmp.extend(mix_x0)
            # Estm[i_gene] = tmp

        X_data[i_gene] = cur_X_data
        if model.lower().startswith("mixture"):
            X_fit_data[i_gene] = estm.simulator.x.T
            X_fit_data[i_gene][estm.model1.n_species:] *= estm.scale
        elif experiment_type in ["mix_kin_deg", "mix_pulse_chase"]:
            # kinetic chase simulation
            kinetic_chase = estm.simulator.x.T
            # hidden x
            tt, h = estm.simulator.calc_init_conc()

            X_fit_data[i_gene] = [kinetic_chase, [tt, h]]
        else:
            if hasattr(estm, "extract_data_from_simulator"):
                X_fit_data[i_gene] = estm.extract_data_from_simulator()
            else:
                X_fit_data[i_gene] = estm.simulator.x.T

        half_life[i_gene] = (
            np.log(2) / Estm[i_gene][-1] if experiment_type.lower() == "kin" else estm.calc_half_life("gamma")
        )

        if model.lower().startswith("mixture"):
            species = [0, 1, 2, 3] if has_splicing else [0, 1]
            gof = GoodnessOfFit(estm.export_model(), params=estm.export_parameters())
            gof.prepare_data(time, cur_X_raw.T, species=species, normalize=True)
        else:
            gof = GoodnessOfFit(
                estm.export_model(),
                params=estm.export_parameters(),
                x0=estm.simulator.x0,
            )
            gof.prepare_data(time, cur_X_raw.T, normalize=True)

        logLL[i_gene] = gof.calc_mean_squared_deviation()  # .calc_gaussian_loglikelihood()

    if experiment_type.lower() == "deg" and est_method == "twostep" and has_splicing:
        layers = ["M_u", "M_s"] if ("M_u" in subset_adata.layers.keys() and data_type == "smoothed") else ["X_u", "X_s"]
        U, S = (
            subset_adata.layers[layers[0]].T,
            subset_adata.layers[layers[1]].T,
        )
        US, S2 = subset_adata.layers["M_us"].T, subset_adata.layers["M_ss"].T
        # beta, beta_r2 = lin_reg_gamma_synthesis(U, Ul, time, perc_right=100)
        gamma_k, gamma_b, gamma_all_r2, gamma_all_logLL = fit_slope_stochastic(
            S, U, US, S2, perc_left=None, perc_right=5
        )

        Estm_df = pd.DataFrame(np.vstack(Estm), columns=[*all_keys[: len(Estm[0])]])
        Estm_df["gamma_k"] = gamma_k  # gamma_k = gamma / beta
        Estm_df["beta"] = Estm_df["gamma"] / gamma_k  # gamma_k = gamma / beta
        Estm_df["gamma_r2"] = gamma_all_r2

    elif experiment_type.lower() in ["mix_pulse_chase", "mix_kin_deg"] and est_method == "twostep":
        if has_splicing:
            layers = (
                ["M_u", "M_s"] if ("M_u" in subset_adata.layers.keys() and data_type == "smoothed") else ["X_u", "X_s"]
            )
            U, S = (
                subset_adata.layers[layers[0]].T,
                subset_adata.layers[layers[1]].T,
            )
            US, S2 = (
                subset_adata.layers["M_us"].T,
                subset_adata.layers["M_ss"].T,
            )
            # beta, beta_r2 = lin_reg_gamma_synthesis(U, Ul, time, perc_right=100)
            (
                gamma_k,
                gamma_b,
                gamma_all_r2,
                gamma_all_logLL,
            ) = fit_slope_stochastic(S, U, US, S2, perc_left=None, perc_right=5)

            Estm_df = pd.DataFrame(np.vstack(Estm), columns=[*all_keys[: len(Estm[0])]])
            Estm_df["gamma_k"] = gamma_k  # gamma_k = gamma / beta
            Estm_df["beta"] = Estm_df["gamma"] / gamma_k  # gamma_k = gamma / beta
            Estm_df["gamma_r2"] = gamma_all_r2
        else:
            Estm_df = pd.DataFrame(np.vstack(Estm), columns=[*all_keys[: len(Estm[0])]])
            Estm_df["gamma_k"] = Estm_df["gamma"]  # fix a bug in pl.dynamics
    else:
        Estm_df = pd.DataFrame(np.vstack(Estm), columns=[*all_keys[: len(Estm[0])]])

    return Estm_df, half_life, cost, logLL, _param_ranges, X_data, X_fit_data


def fbar(a: np.ndarray, b: np.ndarray, alpha_a: np.ndarray, alpha_i: np.ndarray) -> Optional[np.ndarray]:
    """Calculate transcription rate based on switching rate and transcription rate.

    Args:
        a: switching rate from active promoter state to inactive promoter state.
        b: switching rate from inactive promoter state to active promoter state.
        alpha_a: transcription rate for active promoter.
        alpha_i: transcription rate for inactive promoter.

    Returns:
        The transcription rate (effective - when RNA promoter switching considered).
    """
    if any([i is None for i in [a, b, alpha_a, alpha_i]]):
        return None
    else:
        return b / (a + b) * alpha_a + a / (a + b) * alpha_i


def _get_dispatcher() -> dict:
    """Build a dict containing simulators for several kinds of dynamics.

    Returns:
        A dict containing simulators for several kinds of dynamics.
    """

    dispatcher = {
        "Deterministic": Deterministic,
        "Deterministic_NoSplicing": Deterministic_NoSplicing,
        "Moments_NoSwitching": Moments_NoSwitching,
        "Moments_NoSwitchingNoSplicing": Moments_NoSwitchingNoSplicing,
        "Mixture_KinDeg_NoSwitching": Mixture_KinDeg_NoSwitching,
    }

    return dispatcher<|MERGE_RESOLUTION|>--- conflicted
+++ resolved
@@ -450,12 +450,7 @@
         if self.assumption_mRNA.lower() == "ss" or (self.experiment_type.lower() in ["one-shot", "mix_std_stm"]):
             self.estimate_params_ss(subset_adata=subset_adata, **est_params_args)
         elif self.assumption_mRNA.lower() == "kinetic":
-<<<<<<< HEAD
             self.estimate_params_kin(cur_grp_i=cur_grp_i, cur_grp=cur_grp, subset_adata=subset_adata, **est_params_args)
-=======
-            self._estimate_params_kin(cur_grp_i=cur_grp_i, cur_grp=cur_grp, subset_adata=subset_adata,
-                                      **est_params_args)
->>>>>>> 25a28314
         else:
             main_warning("Not implemented yet.")
 
@@ -540,7 +535,6 @@
         else:
             main_warning("Not implemented yet.")
 
-<<<<<<< HEAD
     def calculate_vels(
         self,
         vel: Velocity,
@@ -548,15 +542,6 @@
         S: Union[ndarray, csr_matrix],
         N: Union[ndarray, csr_matrix],
         T: Union[ndarray, csr_matrix],
-=======
-    def _calculate_velocity(
-            self,
-            vel: Velocity,
-            U: Union[ndarray, csr_matrix],
-            S: Union[ndarray, csr_matrix],
-            N: Union[ndarray, csr_matrix],
-            T: Union[ndarray, csr_matrix],
->>>>>>> 25a28314
     ) -> Tuple:
         """The core function to calculate the RNA velocity. Every subclass needs to implement this function.
 
@@ -572,7 +557,6 @@
         """
         raise NotImplementedError("This method has not been implemented.")
 
-<<<<<<< HEAD
     def calculate_vel_P(
         self,
         vel: Velocity,
@@ -580,15 +564,6 @@
         S: Union[ndarray, csr_matrix],
         N: Union[ndarray, csr_matrix],
         T: Union[ndarray, csr_matrix],
-=======
-    def _calculate_vel_P(
-            self,
-            vel: Velocity,
-            U: Union[ndarray, csr_matrix],
-            S: Union[ndarray, csr_matrix],
-            N: Union[ndarray, csr_matrix],
-            T: Union[ndarray, csr_matrix],
->>>>>>> 25a28314
     ) -> Union[ndarray, csr_matrix]:
         """Calculate the protein velocity."""
         return vel.vel_p(T, self.P) if self.NTR_vel else vel.vel_p(S, self.P)
@@ -830,7 +805,6 @@
 class SplicedDynamics(BaseDynamics):
     """Dynamics models for RNA data only contain spliced RNA. This includes the conventional, generalized moments method
     (GMM) and negative binomial (NB) distribution method."""
-<<<<<<< HEAD
     def calculate_vels(
         self,
         vel: Velocity,
@@ -838,16 +812,6 @@
         S: Union[ndarray, csr_matrix],
         N: Union[ndarray, csr_matrix],
         T: Union[ndarray, csr_matrix],
-=======
-
-    def _calculate_velocity(
-            self,
-            vel: Velocity,
-            U: Union[ndarray, csr_matrix],
-            S: Union[ndarray, csr_matrix],
-            N: Union[ndarray, csr_matrix],
-            T: Union[ndarray, csr_matrix],
->>>>>>> 25a28314
     ) -> Tuple:
         """Implement the velocity calculation function for splicing data. Calculate unspliced and spliced velocity."""
         vel_U = vel.vel_u(U)
@@ -859,7 +823,6 @@
 
 class LabeledDynamics(BaseDynamics):
     """Dynamics model for metabolic labeling data."""
-<<<<<<< HEAD
     def calculate_vel_U(
         self,
         vel: Velocity,
@@ -867,21 +830,10 @@
         S: Union[ndarray, csr_matrix],
         N: Union[ndarray, csr_matrix],
         T: Union[ndarray, csr_matrix],
-=======
-
-    def _calculate_vel_U(
-            self,
-            vel: Velocity,
-            U: Union[ndarray, csr_matrix],
-            S: Union[ndarray, csr_matrix],
-            N: Union[ndarray, csr_matrix],
-            T: Union[ndarray, csr_matrix],
->>>>>>> 25a28314
     ) -> Union[ndarray, csr_matrix]:
         """Calculate unspliced velocity. All subclass should implement this method."""
         raise NotImplementedError("This method has not been implemented.")
 
-<<<<<<< HEAD
     def calculate_vel_S(
         self,
         vel: Velocity,
@@ -889,20 +841,10 @@
         S: Union[ndarray, csr_matrix],
         N: Union[ndarray, csr_matrix],
         T: Union[ndarray, csr_matrix],
-=======
-    def _calculate_vel_S(
-            self,
-            vel: Velocity,
-            U: Union[ndarray, csr_matrix],
-            S: Union[ndarray, csr_matrix],
-            N: Union[ndarray, csr_matrix],
-            T: Union[ndarray, csr_matrix],
->>>>>>> 25a28314
     ) -> Union[ndarray, csr_matrix]:
         """Calculate spliced velocity. All subclass should implement this method."""
         raise NotImplementedError("This method has not been implemented.")
 
-<<<<<<< HEAD
     def calculate_vel_N(
         self,
         vel: Velocity,
@@ -910,20 +852,10 @@
         S: Union[ndarray, csr_matrix],
         N: Union[ndarray, csr_matrix],
         T: Union[ndarray, csr_matrix],
-=======
-    def _calculate_vel_N(
-            self,
-            vel: Velocity,
-            U: Union[ndarray, csr_matrix],
-            S: Union[ndarray, csr_matrix],
-            N: Union[ndarray, csr_matrix],
-            T: Union[ndarray, csr_matrix],
->>>>>>> 25a28314
     ) -> Union[ndarray, csr_matrix]:
         """Calculate new velocity. All subclass should implement this method."""
         raise NotImplementedError("This method has not been implemented.")
 
-<<<<<<< HEAD
     def calculate_vel_T(
         self,
         vel: Velocity,
@@ -931,20 +863,10 @@
         S: Union[ndarray, csr_matrix],
         N: Union[ndarray, csr_matrix],
         T: Union[ndarray, csr_matrix],
-=======
-    def _calculate_vel_T(
-            self,
-            vel: Velocity,
-            U: Union[ndarray, csr_matrix],
-            S: Union[ndarray, csr_matrix],
-            N: Union[ndarray, csr_matrix],
-            T: Union[ndarray, csr_matrix],
->>>>>>> 25a28314
     ) -> Union[ndarray, csr_matrix]:
         """Calculate total velocity. All subclass should implement this method."""
         raise NotImplementedError("This method has not been implemented.")
 
-<<<<<<< HEAD
     def calculate_vels(
         self,
         vel: Velocity,
@@ -952,15 +874,6 @@
         S: Union[ndarray, csr_matrix],
         N: Union[ndarray, csr_matrix],
         T: Union[ndarray, csr_matrix],
-=======
-    def _calculate_velocity(
-            self,
-            vel: Velocity,
-            U: Union[ndarray, csr_matrix],
-            S: Union[ndarray, csr_matrix],
-            N: Union[ndarray, csr_matrix],
-            T: Union[ndarray, csr_matrix],
->>>>>>> 25a28314
     ) -> Tuple:
         """Implement the velocity calculation function for metabolic labeling data. Unsplcied and spliced velocity will
         be nan for data without splicing information."""
@@ -976,7 +889,6 @@
 
 class OneShotDynamics(LabeledDynamics):
     """Dynamics model for the one shot experiment, where there is only one labeling time point."""
-<<<<<<< HEAD
     def calculate_vel_U(
         self,
         vel: Velocity,
@@ -1014,46 +926,6 @@
         S: Union[ndarray, csr_matrix],
         N: Union[ndarray, csr_matrix],
         T: Union[ndarray, csr_matrix],
-=======
-
-    def _calculate_vel_U(
-            self,
-            vel: Velocity,
-            U: Union[ndarray, csr_matrix],
-            S: Union[ndarray, csr_matrix],
-            N: Union[ndarray, csr_matrix],
-            T: Union[ndarray, csr_matrix],
-    ) -> Union[ndarray, csr_matrix]:
-        return vel.vel_u(U)
-
-    def _calculate_vel_S(
-            self,
-            vel: Velocity,
-            U: Union[ndarray, csr_matrix],
-            S: Union[ndarray, csr_matrix],
-            N: Union[ndarray, csr_matrix],
-            T: Union[ndarray, csr_matrix],
-    ) -> Union[ndarray, csr_matrix]:
-        return vel.vel_s(U, S)
-
-    def _calculate_vel_N(
-            self,
-            vel: Velocity,
-            U: Union[ndarray, csr_matrix],
-            S: Union[ndarray, csr_matrix],
-            N: Union[ndarray, csr_matrix],
-            T: Union[ndarray, csr_matrix],
-    ) -> Union[ndarray, csr_matrix]:
-        return vel.vel_u(N)
-
-    def _calculate_vel_T(
-            self,
-            vel: Velocity,
-            U: Union[ndarray, csr_matrix],
-            S: Union[ndarray, csr_matrix],
-            N: Union[ndarray, csr_matrix],
-            T: Union[ndarray, csr_matrix],
->>>>>>> 25a28314
     ) -> Union[ndarray, csr_matrix]:
         return vel.vel_s(N, T - N) if self.has_splicing else vel.vel_u(T)
 
@@ -1061,7 +933,6 @@
 class SSKineticsDynamics(LabeledDynamics):
     """Two-step dynamics model for the Kinetic experiment with steady state assumption, which relies on two consecutive
     linear regressions to estimate the degradation rate."""
-<<<<<<< HEAD
     def calculate_vel_U(
         self,
         vel: Velocity,
@@ -1109,56 +980,6 @@
         S: Union[ndarray, csr_matrix],
         N: Union[ndarray, csr_matrix],
         T: Union[ndarray, csr_matrix],
-=======
-
-    def _calculate_vel_U(
-            self,
-            vel: Velocity,
-            U: Union[ndarray, csr_matrix],
-            S: Union[ndarray, csr_matrix],
-            N: Union[ndarray, csr_matrix],
-            T: Union[ndarray, csr_matrix],
-    ) -> Union[ndarray, csr_matrix]:
-        return N.multiply(csr_matrix(self.gamma_ / self.Kc)) - csr_matrix(self.beta).multiply(U)
-
-    def _calculate_vel_S(
-            self,
-            vel: Velocity,
-            U: Union[ndarray, csr_matrix],
-            S: Union[ndarray, csr_matrix],
-            N: Union[ndarray, csr_matrix],
-            T: Union[ndarray, csr_matrix],
-    ) -> Union[ndarray, csr_matrix]:
-        return vel.vel_s(U, S)
-
-    def _calculate_vel_N(
-            self,
-            vel: Velocity,
-            U: Union[ndarray, csr_matrix],
-            S: Union[ndarray, csr_matrix],
-            N: Union[ndarray, csr_matrix],
-            T: Union[ndarray, csr_matrix],
-    ) -> Union[ndarray, csr_matrix]:
-        return (N - csr_matrix(self.Kc).multiply(N)).multiply(csr_matrix(self.gamma_ / self.Kc))
-
-    def _calculate_vel_T(
-            self,
-            vel: Velocity,
-            U: Union[ndarray, csr_matrix],
-            S: Union[ndarray, csr_matrix],
-            N: Union[ndarray, csr_matrix],
-            T: Union[ndarray, csr_matrix],
-    ) -> Union[ndarray, csr_matrix]:
-        return (N - csr_matrix(self.Kc).multiply(T)).multiply(csr_matrix(self.gamma_ / self.Kc))
-
-    def _calculate_velocity(
-            self,
-            vel: Velocity,
-            U: Union[ndarray, csr_matrix],
-            S: Union[ndarray, csr_matrix],
-            N: Union[ndarray, csr_matrix],
-            T: Union[ndarray, csr_matrix],
->>>>>>> 25a28314
     ) -> Tuple:
         """Override the velocity calculation function to calculate extra parameters slope and actual gamma."""
         self.Kc = np.clip(self.gamma[:, None], 0, 1 - 1e-3)  # S - U slope
@@ -1176,7 +997,6 @@
 class KineticsDynamics(LabeledDynamics):
     """Dynamic models for the kinetic experiment with kinetic assumption. This includes a kinetic two-step method and
     the direct method."""
-<<<<<<< HEAD
     def calculate_vel_U(
         self,
         vel: Velocity,
@@ -1224,56 +1044,6 @@
         S: Union[ndarray, csr_matrix],
         N: Union[ndarray, csr_matrix],
         T: Union[ndarray, csr_matrix],
-=======
-
-    def _calculate_vel_U(
-            self,
-            vel: Velocity,
-            U: Union[ndarray, csr_matrix],
-            S: Union[ndarray, csr_matrix],
-            N: Union[ndarray, csr_matrix],
-            T: Union[ndarray, csr_matrix],
-    ) -> Union[ndarray, csr_matrix]:
-        return vel.vel_u(U)
-
-    def _calculate_vel_S(
-            self,
-            vel: Velocity,
-            U: Union[ndarray, csr_matrix],
-            S: Union[ndarray, csr_matrix],
-            N: Union[ndarray, csr_matrix],
-            T: Union[ndarray, csr_matrix],
-    ) -> Union[ndarray, csr_matrix]:
-        return vel.vel_s(U, S)
-
-    def _calculate_vel_N(
-            self,
-            vel: Velocity,
-            U: Union[ndarray, csr_matrix],
-            S: Union[ndarray, csr_matrix],
-            N: Union[ndarray, csr_matrix],
-            T: Union[ndarray, csr_matrix],
-    ) -> Union[ndarray, csr_matrix]:
-        return vel.vel_u(N)
-
-    def _calculate_vel_T(
-            self,
-            vel: Velocity,
-            U: Union[ndarray, csr_matrix],
-            S: Union[ndarray, csr_matrix],
-            N: Union[ndarray, csr_matrix],
-            T: Union[ndarray, csr_matrix],
-    ) -> Union[ndarray, csr_matrix]:
-        return vel.vel_u(T)
-
-    def _calculate_velocity(
-            self,
-            vel: Velocity,
-            U: Union[ndarray, csr_matrix],
-            S: Union[ndarray, csr_matrix],
-            N: Union[ndarray, csr_matrix],
-            T: Union[ndarray, csr_matrix],
->>>>>>> 25a28314
     ) -> Tuple:
         """Override the velocity calculation function to reset beta or alpha."""
         if self.has_splicing:
@@ -1365,7 +1135,6 @@
     """Dynamics model for the degradation experiment. In degradation experiment, samples are chased after an extended
     4sU (or other nucleotide analog) labeling period and the wash-out to observe the decay of the abundance of the
     (labeled) unspliced and spliced RNA decay over time."""
-<<<<<<< HEAD
     def calculate_vel_U(
         self,
         vel: Velocity,
@@ -1403,73 +1172,32 @@
         S: Union[ndarray, csr_matrix],
         N: Union[ndarray, csr_matrix],
         T: Union[ndarray, csr_matrix],
-=======
-
-    def _calculate_vel_U(
-            self,
-            vel: Velocity,
-            U: Union[ndarray, csr_matrix],
-            S: Union[ndarray, csr_matrix],
-            N: Union[ndarray, csr_matrix],
-            T: Union[ndarray, csr_matrix],
     ) -> Union[ndarray, csr_matrix]:
         return np.nan
 
-    def _calculate_vel_S(
-            self,
-            vel: Velocity,
-            U: Union[ndarray, csr_matrix],
-            S: Union[ndarray, csr_matrix],
-            N: Union[ndarray, csr_matrix],
-            T: Union[ndarray, csr_matrix],
+
+class MixStdStmDynamics(LabeledDynamics):
+    """Dynamics model for the mixed steady state and stimulation labeling (mix_std_stm) experiment."""
+    def calculate_vel_U(
+        self,
+        vel: Velocity,
+        U: Union[ndarray, csr_matrix],
+        S: Union[ndarray, csr_matrix],
+        N: Union[ndarray, csr_matrix],
+        T: Union[ndarray, csr_matrix],
+    ) -> Union[ndarray, csr_matrix]:
+        return self.alpha1 - csr_matrix(self.beta[:, None]).multiply(U)
+
+    def calculate_vel_S(
+        self,
+        vel: Velocity,
+        U: Union[ndarray, csr_matrix],
+        S: Union[ndarray, csr_matrix],
+        N: Union[ndarray, csr_matrix],
+        T: Union[ndarray, csr_matrix],
     ) -> Union[ndarray, csr_matrix]:
         return vel.vel_s(U, S)
 
-    def _calculate_vel_N(
-            self,
-            vel: Velocity,
-            U: Union[ndarray, csr_matrix],
-            S: Union[ndarray, csr_matrix],
-            N: Union[ndarray, csr_matrix],
-            T: Union[ndarray, csr_matrix],
-    ) -> Union[ndarray, csr_matrix]:
-        return np.nan
-
-    def _calculate_vel_T(
-            self,
-            vel: Velocity,
-            U: Union[ndarray, csr_matrix],
-            S: Union[ndarray, csr_matrix],
-            N: Union[ndarray, csr_matrix],
-            T: Union[ndarray, csr_matrix],
->>>>>>> 25a28314
-    ) -> Union[ndarray, csr_matrix]:
-        return np.nan
-
-
-class MixStdStmDynamics(LabeledDynamics):
-    """Dynamics model for the mixed steady state and stimulation labeling (mix_std_stm) experiment."""
-<<<<<<< HEAD
-    def calculate_vel_U(
-        self,
-        vel: Velocity,
-        U: Union[ndarray, csr_matrix],
-        S: Union[ndarray, csr_matrix],
-        N: Union[ndarray, csr_matrix],
-        T: Union[ndarray, csr_matrix],
-    ) -> Union[ndarray, csr_matrix]:
-        return self.alpha1 - csr_matrix(self.beta[:, None]).multiply(U)
-
-    def calculate_vel_S(
-        self,
-        vel: Velocity,
-        U: Union[ndarray, csr_matrix],
-        S: Union[ndarray, csr_matrix],
-        N: Union[ndarray, csr_matrix],
-        T: Union[ndarray, csr_matrix],
-    ) -> Union[ndarray, csr_matrix]:
-        return vel.vel_s(U, S)
-
     def calculate_vel_N(
         self,
         vel: Velocity,
@@ -1497,56 +1225,6 @@
         S: Union[ndarray, csr_matrix],
         N: Union[ndarray, csr_matrix],
         T: Union[ndarray, csr_matrix],
-=======
-
-    def _calculate_vel_U(
-            self,
-            vel: Velocity,
-            U: Union[ndarray, csr_matrix],
-            S: Union[ndarray, csr_matrix],
-            N: Union[ndarray, csr_matrix],
-            T: Union[ndarray, csr_matrix],
-    ) -> Union[ndarray, csr_matrix]:
-        return self.alpha1 - csr_matrix(self.beta[:, None]).multiply(U)
-
-    def _calculate_vel_S(
-            self,
-            vel: Velocity,
-            U: Union[ndarray, csr_matrix],
-            S: Union[ndarray, csr_matrix],
-            N: Union[ndarray, csr_matrix],
-            T: Union[ndarray, csr_matrix],
-    ) -> Union[ndarray, csr_matrix]:
-        return vel.vel_s(U, S)
-
-    def _calculate_vel_N(
-            self,
-            vel: Velocity,
-            U: Union[ndarray, csr_matrix],
-            S: Union[ndarray, csr_matrix],
-            N: Union[ndarray, csr_matrix],
-            T: Union[ndarray, csr_matrix],
-    ) -> Union[ndarray, csr_matrix]:
-        return self.alpha1 - csr_matrix(self.gamma[:, None]).multiply(self.u_new)
-
-    def _calculate_vel_T(
-            self,
-            vel: Velocity,
-            U: Union[ndarray, csr_matrix],
-            S: Union[ndarray, csr_matrix],
-            N: Union[ndarray, csr_matrix],
-            T: Union[ndarray, csr_matrix],
-    ) -> Union[ndarray, csr_matrix]:
-        return self.alpha1 - csr_matrix(self.gamma[:, None]).multiply(T)
-
-    def _calculate_velocity(
-            self,
-            vel: Velocity,
-            U: Union[ndarray, csr_matrix],
-            S: Union[ndarray, csr_matrix],
-            N: Union[ndarray, csr_matrix],
-            T: Union[ndarray, csr_matrix],
->>>>>>> 25a28314
     ) -> Tuple:
         """Override the velocity calculation function to calculate extra parameters u_new and alpha1."""
         if self.has_splicing:
@@ -1575,7 +1253,6 @@
 
 class MixKineticsDynamics(LabeledDynamics):
     """Dynamics model for two mix experiment type: mix_kin_deg and mix_pulse_chase."""
-<<<<<<< HEAD
     def calculate_vel_U(
         self,
         vel: Velocity,
@@ -1623,56 +1300,6 @@
         S: Union[ndarray, csr_matrix],
         N: Union[ndarray, csr_matrix],
         T: Union[ndarray, csr_matrix],
-=======
-
-    def _calculate_vel_U(
-            self,
-            vel: Velocity,
-            U: Union[ndarray, csr_matrix],
-            S: Union[ndarray, csr_matrix],
-            N: Union[ndarray, csr_matrix],
-            T: Union[ndarray, csr_matrix],
-    ) -> Union[ndarray, csr_matrix]:
-        return vel.vel_u(U, repeat=True)
-
-    def _calculate_vel_S(
-            self,
-            vel: Velocity,
-            U: Union[ndarray, csr_matrix],
-            S: Union[ndarray, csr_matrix],
-            N: Union[ndarray, csr_matrix],
-            T: Union[ndarray, csr_matrix],
-    ) -> Union[ndarray, csr_matrix]:
-        return vel.vel_s(U, S)
-
-    def _calculate_vel_N(
-            self,
-            vel: Velocity,
-            U: Union[ndarray, csr_matrix],
-            S: Union[ndarray, csr_matrix],
-            N: Union[ndarray, csr_matrix],
-            T: Union[ndarray, csr_matrix],
-    ) -> Union[ndarray, csr_matrix]:
-        return vel.vel_u(N, repeat=True)
-
-    def _calculate_vel_T(
-            self,
-            vel: Velocity,
-            U: Union[ndarray, csr_matrix],
-            S: Union[ndarray, csr_matrix],
-            N: Union[ndarray, csr_matrix],
-            T: Union[ndarray, csr_matrix],
-    ) -> Union[ndarray, csr_matrix]:
-        return vel.vel_u(T) if not self.has_splicing and self.NTR_vel else vel.vel_u(T, repeat=True)
-
-    def _calculate_velocity(
-            self,
-            vel: Velocity,
-            U: Union[ndarray, csr_matrix],
-            S: Union[ndarray, csr_matrix],
-            N: Union[ndarray, csr_matrix],
-            T: Union[ndarray, csr_matrix],
->>>>>>> 25a28314
     ) -> Tuple:
         """Override the velocity calculation function to reset beta when the data contains splicing information."""
         if self.has_splicing:
