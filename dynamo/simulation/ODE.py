from random import seed, uniform
from typing import Callable, List, Optional, Tuple, Union

import anndata
import numpy as np
import pandas as pd


# TODO: import from here in ..estimation.fit_jacobian.py
def hill_inh_func(x: float, A: float, K: float, n: float, g: float = 0) -> float:
    """Calculates the Hill inhibition function for a given input.

    Args:
        x: Input value for which the Hill inhibition function is to be calculated.
        A: Scaling factor for the output of the function.
        K: Concentration at which half-maximal inhibition occurs.
        n: Hill coefficient, which describes the steepness of the function's curve.
        g: Background inhibition parameter. Defaults to 0.

    Returns:
        The value of the Hill inhibition function for the given input.
    """
    Kd = K**n
    return A * Kd / (Kd + x**n) - g * x


def hill_inh_grad(x: float, A: float, K: float, n: float, g: float = 0) -> float:
    """Calculates the gradient of the Hill inhibition function for a given input.

    Args:
        x: Input value for which the gradient of the Hill inhibition function is to be calculated.
        A: Scaling factor for the output of the function.
        K: Concentration at which half-maximal inhibition occurs.
        n: Hill coefficient, which describes the steepness of the function's curve.
        g: Background inhibition parameter. Defaults to 0.

    Returns:
        The value of the gradient of the Hill inhibition function for the given input.
    """
    Kd = K**n
    return -A * n * Kd * x ** (n - 1) / (Kd + x**n) ** 2 - g


def hill_act_func(x: float, A: float, K: float, n: float, g: float = 0) -> float:
    """Calculates the Hill activation function for a given input.

    Args:
        x: Input value for which the Hill activation function is to be calculated.
        A: Scaling factor for the output of the function.
        K: Concentration at which half-maximal activation occurs.
        n: Hill coefficient, which describes the steepness of the function's curve.
        g: Background activation parameter. Defaults to 0.

    Returns:
        The value of the Hill activation function for the given input.
    """
    Kd = K**n
    return A * x**n / (Kd + x**n) - g * x


def hill_act_grad(x: float, A: float, K: float, n: float, g: float = 0) -> float:
    """Calculates the gradient of the Hill activation function for a given input.

    Args:
        x: Input value for which the gradient of the Hill activation function is to be calculated.
        A: Scaling factor for the output of the function.
        K: Concentration at which half-maximal activation occurs.
        n: Hill coefficient, which describes the steepness of the function's curve.
        g: Background activation parameter. Defaults to 0.

    Returns:
        The value of the gradient of the Hill activation function for the given input.
    """
    Kd = K**n
    return A * n * Kd * x ** (n - 1) / (Kd + x**n) ** 2 - g


def toggle(
    ab: Union[np.ndarray, Tuple[float, float]], beta: float = 5, gamma: float = 1, n: int = 2
) -> np.ndarray:
    """Calculates the right-hand side (RHS) of the differential equations for the toggle switch system.

    Args:
        ab: An array or tuple containing the values of the variables a and b.
        t: Time variable. Defaults to None.
        beta: The rate of activation of a by b. Defaults to 5.
        gamma: The rate of activation of b by a. Defaults to 1.
        n: The Hill coefficient. Defaults to 2.

    Returns:
        The RHS of the differential equations for the toggle switch system, calculated using the given input parameters.
    """
    if len(ab.shape) == 2:
        a, b = ab[:, 0], ab[:, 1]
        res = np.array([beta / (1 + b**n) - a, gamma * (beta / (1 + a**n) - b)]).T
    else:
        a, b = ab
        res = np.array([beta / (1 + b**n) - a, gamma * (beta / (1 + a**n) - b)])

    return res


<<<<<<< HEAD
def Ying_model(x: np.ndarray, t: Optional[float] = None):
    """network used in the potential landscape paper from Ying, et. al:
    https://www.nature.com/articles/s41598-017-15889-2.
=======
def Ying_model(x: np.ndarray):
    """Solve the equation from the network used in the potential landscape paper from Ying, et. al:
        https://www.nature.com/articles/s41598-017-15889-2.

>>>>>>> 6f52dc6c
    This is also the mixture of Gaussian model.

    Args:
        x: The current state of the system.

    Returns:
        The rate of change of the system state.
    """
    if len(x.shape) == 2:
        dx1 = -1 + 9 * x[:, 0] - 2 * pow(x[:, 0], 3) + 9 * x[:, 1] - 2 * pow(x[:, 1], 3)
        dx2 = 1 - 11 * x[:, 0] + 2 * pow(x[:, 0], 3) + 11 * x[:, 1] - 2 * pow(x[:, 1], 3)

        ret = np.array([dx1, dx2]).T
    else:
        dx1 = -1 + 9 * x[0] - 2 * pow(x[0], 3) + 9 * x[1] - 2 * pow(x[1], 3)
        dx2 = 1 - 11 * x[0] + 2 * pow(x[0], 3) + 11 * x[1] - 2 * pow(x[1], 3)

        ret = np.array([dx1, dx2])

    return ret


def jacobian_Ying_model(x: np.ndarray) -> np.ndarray:
    """Solve the jacobian from network used in the potential landscape paper from Ying, et. al:
        https://www.nature.com/articles/s41598-017-15889-2.

        This is also the mixture of Gaussian model.

    Args:
        x: The current state of the system.
        t: Time variable. Defaults to None.

    Returns:
        The Jacobian of the system.
    """
    if len(x.shape) == 2:
        df1_dx1 = 9 - 6 * pow(x[:, 0], 2)
        df1_dx2 = 9 - 6 * pow(x[:, 1], 2)
        df2_dx1 = -11 + 6 * pow(x[:, 0], 2)
        df2_dx2 = 11 - 6 * pow(x[:, 1], 2)
    else:
        df1_dx1 = 9 - 6 * pow(x[0], 2)
        df1_dx2 = 9 - 6 * pow(x[1], 2)
        df2_dx1 = -11 + 6 * pow(x[0], 2)
        df2_dx2 = 11 - 6 * pow(x[1], 2)

    J = np.array([[df1_dx1, df1_dx2], [df2_dx1, df2_dx2]])

    return J


def hessian_Ying_model(x: np.ndarray, t: Optional[float] = None) -> np.ndarray:
    """Solve the hessian from the network used in the potential landscape paper from Ying, et. al:
        https://www.nature.com/articles/s41598-017-15889-2.

    This is also the mixture of Gaussian model.

    Args:
        x: The current state of the system.
        t: Time variable. Defaults to None.

    Returns:
        The Hessian of the system.
    """
    if len(x.shape) == 2:
        H = np.zeros([2, 2, 2, x.shape[0]])
        H[0, 0, 0, :] = -12 * x[:, 0]
        H[1, 1, 0, :] = -12 * x[:, 1]
        H[0, 0, 1, :] = 12 * x[:, 0]
        H[1, 1, 1, :] = -12 * x[:, 1]
    else:
        H = np.zeros([2, 2, 2])
        H[0, 0, 0] = -12 * x[0]
        H[1, 1, 0] = -12 * x[1]
        H[0, 0, 1] = 12 * x[0]
        H[1, 1, 1] = -12 * x[1]

    return H


def ode_bifur2genes(
    x: np.ndarray,
    a: List[float] = [1, 1],
    b: List[float] = [1, 1],
    S: List[float] = [0.5, 0.5],
    K: List[float] = [0.5, 0.5],
    m: List[float] = [4, 4],
    n: List[float] = [4, 4],
    gamma: List[float] = [1, 1],
) -> np.ndarray:
    """The ODEs for the toggle switch motif with self-activation and mutual inhibition.

    Args:
        x: The current state of the system.
        a: The self-activation strengths of the genes. Defaults to [1, 1].
        b: The mutual inhibition strengths of the genes. Defaults to [1, 1].
        S: The self-activation factors of the genes. Defaults to [0.5, 0.5].
        K: The mutual inhibition factors of the genes. Defaults to [0.5, 0.5].
        m: The Hill coefficients for self-activation. Defaults to [4, 4].
        n: The Hill coefficients for mutual inhibition. Defaults to [4, 4].
        gamma: The degradation rates of the genes. Defaults to [1, 1].

    Returns:
        np.ndarray: The rate of change of the system state.
    """

    d = x.ndim
    x = np.atleast_2d(x)
    dx = np.zeros(x.shape)

    # Compute the rate of change of each gene's concentration using Hill functions for self-activation
    # and mutual inhibition
    dx[:, 0] = hill_act_func(x[:, 0], a[0], S[0], m[0], g=gamma[0]) + hill_inh_func(x[:, 1], b[0], K[0], n[0])
    dx[:, 1] = hill_act_func(x[:, 1], a[1], S[1], m[1], g=gamma[1]) + hill_inh_func(x[:, 0], b[1], K[1], n[1])

    # Flatten the result if the input was 1-dimensional
    if d == 1:
        dx = dx.flatten()

    return dx


def jacobian_bifur2genes(
    x: np.ndarray,
    a: List[float] = [1, 1],
    b: List[float] = [1, 1],
    S: List[float] = [0.5, 0.5],
    K: List[float] = [0.5, 0.5],
    m: List[float] = [4, 4],
    n: List[float] = [4, 4],
    gamma: List[float] = [1, 1]
) -> np.ndarray:
    """The Jacobian of the toggle switch ODE model.

    Args:
        x: The current state of the system.
        a: The self-activation strengths of the genes. Defaults to [1, 1].
        b: The mutual inhibition strengths of the genes. Defaults to [1, 1].
        S: The self-activation factors of the genes. Defaults to [0.5, 0.5].
        K: The mutual inhibition factors of the genes. Defaults to [0.5, 0.5].
        m: The Hill coefficients for self-activation. Defaults to [4, 4].
        n: The Hill coefficients for mutual inhibition. Defaults to [4, 4].
        gamma: The degradation rates of the genes. Defaults to [1, 1].

    Returns:
        The Jacobian of the system.
    """
    df1_dx1 = hill_act_grad(x[:, 0], a[0], S[0], m[0], g=gamma[0])
    df1_dx2 = hill_inh_grad(x[:, 1], b[0], K[0], n[0])
    df2_dx1 = hill_inh_grad(x[:, 0], b[1], K[1], n[1])
    df2_dx2 = hill_act_grad(x[:, 1], a[1], S[1], m[1], g=gamma[1])
    J = np.array([[df1_dx1, df1_dx2], [df2_dx1, df2_dx2]])
    return J


def two_genes_motif_jacobian(x1: float, x2: float) -> np.ndarray:
    """The Jacobian of the two genes motif model.

    This should be equivalent to jacobian_bifur2genes when using default parameters.
    """
    J = np.array(
        [
            [
                0.25 * x1**3 / (0.0625 + x1**4) ** 2 - 1,
                -0.25 * x2**3 / (0.0625 + x2**4) ** 2,
            ],
            [
                -0.25 * x1**3 / (0.0625 + x1**4) ** 2,
                0.25 * x2**3 / (0.0625 + x2**4) ** 2 - 1,
            ],
        ]
    )
    return J


def hill_inh_grad2(x: float, A: float, K: float, n: float) -> float:
    """Calculates the second derivative of the Hill inhibition function for a given input.

    Args:
        x: Input value for which the second derivative of the Hill inhibition function is to be calculated.
        A: Scaling factor for the output of the function.
        K: Concentration at which half-maximal inhibition occurs.
        n: Hill coefficient, which describes the steepness of the function's curve.

    Returns:
        The value of the second derivative of the Hill inhibition function for the given input.
    """
    Kd = K**n
    return A * n * Kd * x ** (n - 2) * ((n + 1) * x**n - Kd * n + Kd) / (Kd + x**n) ** 3


def hill_act_grad2(x: float, A: float, K: float, n: float) -> float:
    """Calculates the second derivative of the Hill activation function for a given input.

    Args:
        x: Input value for which the second derivative of the Hill activation function is to be calculated.
        A: Scaling factor for the output of the function.
        K: Concentration at which half-maximal activation occurs.
        n: Hill coefficient, which describes the steepness of the function's curve.

    Returns:
        The value of the second derivative of the Hill activation function for the given input.
    """
    Kd = K**n
    return -A * n * Kd * x ** (n - 2) * ((n + 1) * x**n - Kd * n + Kd) / (Kd + x**n) ** 3


def hessian_bifur2genes(
    x: np.ndarray,
    a: List[float] = [1, 1],
    b: List[float] = [1, 1],
    S: List[float] = [0.5, 0.5],
    K: List[float] = [0.5, 0.5],
    m: List[float] = [4, 4],
    n: List[float] = [4, 4],
) -> np.ndarray:
    """The Hessian of the toggle switch ODE model.

    Args:
        x: The current state of the system.
        a: The self-activation strengths of the genes. Defaults to [1, 1].
        b: The mutual inhibition strengths of the genes. Defaults to [1, 1].
        S: The self-activation factors of the genes. Defaults to [0.5, 0.5].
        K: The mutual inhibition factors of the genes. Defaults to [0.5, 0.5].
        m: The Hill coefficients for self-activation. Defaults to [4, 4].
        n: The Hill coefficients for mutual inhibition. Defaults to [4, 4].

    Returns:
        The Hessian of the system.
    """
    if len(x.shape) == 2:
        H = np.zeros([2, 2, 2, x.shape[0]])
        H[0, 0, 0, :] = hill_act_grad2(x[:, 0], a[0], S[0], m[0])
        H[1, 1, 0, :] = hill_inh_grad2(x[:, 1], b[0], K[0], n[0])
        H[0, 0, 1, :] = hill_inh_grad2(x[:, 0], b[1], K[1], n[1])
        H[1, 1, 1, :] = hill_act_grad2(x[:, 1], a[1], S[1], m[1])
    else:
        H = np.zeros([2, 2, 2])
        H[0, 0, 0] = hill_act_grad2(x[0], a[0], S[0], m[0])
        H[1, 1, 0] = hill_inh_grad2(x[1], b[0], K[0], n[0])
        H[0, 0, 1] = hill_inh_grad2(x[0], b[1], K[1], n[1])
        H[1, 1, 1] = hill_act_grad2(x[1], a[1], S[1], m[1])

    return H


def ode_osc2genes(
    x: np.ndarray,
    a: List[float],
    b: List[float],
    S: List[float],
    K: List[float],
    m: List[float],
    n: List[float],
    gamma: List[float],
) -> np.ndarray:
    """The ODEs for the two gene oscillation based on a predator-prey model.

    Args:
        x: The current state of the system.
        a: The self-activation strengths of the genes.
        b: The mutual inhibition strengths of the genes.
        S: The self-activation factors of the genes.
        K: The mutual inhibition factors of the genes.
        m: The Hill coefficients for self-activation.
        n: The Hill coefficients for mutual inhibition.
        gamma: The degradation rates of the genes.

    Returns:
        The rate of change of the system state.
    """

    d = x.ndim
    x = np.atleast_2d(x)
    dx = np.zeros(x.shape)

    dx[:, 0] = hill_act_func(x[:, 0], a[0], S[0], m[0], g=gamma[0]) + hill_inh_func(x[:, 1], b[0], K[0], n[0])
    dx[:, 1] = hill_act_func(x[:, 1], a[1], S[1], m[1], g=gamma[1]) + hill_act_func(x[:, 0], b[1], K[1], n[1])

    if d == 1:
        dx = dx.flatten()

    return dx


def ode_neurongenesis(
    x: np.ndarray,
    a: List[float],
    K: List[float],
    n: List[float],
    gamma: List[float],
) -> np.ndarray:
    """The ODE model for the neurogenesis system that used in benchmarking Monocle 2, Scribe and dynamo (here), original
    from Xiaojie Qiu, et. al, 2012.

    Args:
        x: The current state of the system.
        a: The self-activation strengths of the genes.
        K: The mutual inhibition strengths of the genes.
        n: The Hill coefficients for self-activation.
        gamma: The degradation rates of the genes.

    Returns:
        The rate of change of the system state.
    """

    d = x.ndim
    x = np.atleast_2d(x)
    dx = np.zeros(shape=x.shape)

    dx[:, 0] = (
        a[0] * K[0] ** n[0] / (K[0] ** n[0] + x[:, 4] ** n[0] + x[:, 9] ** n[0] + x[:, 11] ** n[0]) - gamma[0] * x[:, 0]
    )  # Pax6
    dx[:, 1] = (
        a[1] * (x[:, 0] ** n[1]) / (K[1] ** n[1] + x[:, 0] ** n[1] + x[:, 5] ** n[1]) - gamma[1] * x[:, 1]
    )  # Mash1
    dx[:, 2] = a[2] * (x[:, 1] ** n[2]) / (K[2] ** n[2] + x[:, 1] ** n[2]) - gamma[2] * x[:, 2]  # Zic1
    dx[:, 3] = (
        a[3] * (x[:, 1] ** n[3]) / (K[3] ** n[3] + x[:, 1] ** n[3] + x[:, 7] ** n[3]) - gamma[3] * x[:, 3]
    )  # Brn2
    dx[:, 4] = (
        a[4]
        * (x[:, 2] ** n[4] + x[:, 3] ** n[4] + x[:, 10] ** n[4])
        / (K[4] ** n[4] + x[:, 2] ** n[4] + x[:, 3] ** n[4] + x[:, 10] ** n[4])  # Tuj1
        - gamma[4] * x[:, 4]
    )
    dx[:, 5] = (
        a[5] * (x[:, 0] ** n[5]) / (K[5] ** n[5] + x[:, 0] ** n[5] + x[:, 1] ** n[5]) - gamma[5] * x[:, 5]
    )  # Hes5
    dx[:, 6] = a[6] * (x[:, 5] ** n[6]) / (K[6] ** n[6] + x[:, 5] ** n[6] + x[:, 7] ** n[6]) - gamma[6] * x[:, 6]  # Scl
    dx[:, 7] = (
        a[7] * (x[:, 5] ** n[7]) / (K[7] ** n[7] + x[:, 5] ** n[7] + x[:, 6] ** n[7]) - gamma[7] * x[:, 7]
    )  # Olig2
    dx[:, 8] = (
        a[8] * (x[:, 5] ** n[8] * x[:, 6] ** n[8]) / (K[8] ** n[8] + x[:, 5] ** n[8] * x[:, 6] ** n[8])
        - gamma[8] * x[:, 8]  # Stat3
    )
    dx[:, 9] = a[9] * (x[:, 8] ** n[9]) / (K[9] ** n[9] + x[:, 8] ** n[9]) - gamma[9] * x[:, 9]  # A1dh1L
    dx[:, 10] = a[10] * (x[:, 7] ** n[10]) / (K[10] ** n[10] + x[:, 7] ** n[10]) - gamma[10] * x[:, 10]  # Myt1L
    dx[:, 11] = a[11] * (x[:, 7] ** n[11]) / (K[11] ** n[11] + x[:, 7] ** n[11]) - gamma[11] * x[:, 11]  # Sox8

    if d == 1:
        dx = dx.flatten()

    return dx


def neurongenesis(
    x: np.ndarray,
    mature_mu: float = 0,
    n: float = 4,
    k: float = 1,
    a: float = 4,
    eta: float = 0.25,
    eta_m: float = 0.125,
    a_s: float = 2.2,
    a_e: float = 6,
    mx: float = 10,
) -> np.ndarray:
    """The ODE model for the neurogenesis system that used in benchmarking Monocle 2, Scribe and dynamo (here), original
    from Xiaojie Qiu, et. al, 2012.

    Args:
        x: The current state of the system.
        t: Time variable. Defaults to None.
        mature_mu: The degradation rate of the mature neuron. Defaults to 0.
        n: The Hill coefficient. Defaults to 4.
        k: The degradation rate of the genes. Defaults to 1.
        a: The production rate of the genes. Defaults to 4.
        eta: Parameter representing negative feedback from terminal cells. Defaults to 0.25.
        eta_m: Parameter representing negative feedback from terminal cells. Defaults to 0.125.
        a_s: The production rate of the genes. Defaults to 2.2.
        a_e: The production rate of the genes. Defaults to 6.
        mx: The maximum number of mature neurons. Defaults to 10.

    Returns:
        The rate of change of the system state.
    """

    dx = np.nan * np.ones(shape=x.shape)

    if len(x.shape) == 2:
        dx[:, 0] = a_s * 1 / (1 + eta**n * (x[:, 4] + x[:, 10] + x[:, 7]) ** n * x[:, 12] ** n) - k * x[:, 0]
        dx[:, 1] = a * (x[:, 0] ** n) / (1 + x[:, 0] ** n + x[:, 5] ** n) - k * x[:, 1]
        dx[:, 2] = a * (x[:, 1] ** n) / (1 + x[:, 1] ** n) - k * x[:, 2]
        dx[:, 3] = a * (x[:, 1] ** n) / (1 + x[:, 1] ** n) - k * x[:, 3]
        dx[:, 4] = (
            a_e * (x[:, 2] ** n + x[:, 3] ** n + x[:, 9] ** n) / (1 + x[:, 2] ** n + x[:, 3] ** n + x[:, 9] ** n)
            - k * x[:, 4]
        )
        dx[:, 5] = a * (x[:, 0] ** n) / (1 + x[:, 0] ** n + x[:, 1] ** n) - k * x[:, 5]
        dx[:, 6] = a_e * (eta**n * x[:, 5] ** n) / (1 + eta**n * x[:, 5] ** n + x[:, 7] ** n) - k * x[:, 6]
        dx[:, 7] = a_e * (eta**n * x[:, 5] ** n) / (1 + x[:, 6] ** n + eta**n * x[:, 5] ** n) - k * x[:, 7]
        dx[:, 8] = (
            a * (eta**n * x[:, 5] ** n * x[:, 6] ** n) / (1 + eta**n * x[:, 5] ** n * x[:, 6] ** n) - k * x[:, 8]
        )
        dx[:, 9] = a * (x[:, 7] ** n) / (1 + x[:, 7] ** n) - k * x[:, 9]
        dx[:, 10] = a_e * (x[:, 8] ** n) / (1 + x[:, 8] ** n) - k * x[:, 10]
        dx[:, 11] = a * (eta_m**n * x[:, 7] ** n) / (1 + eta_m**n * x[:, 7] ** n) - k * x[:, 11]
        dx[:, 12] = mature_mu * (1 - x[:, 12] / mx)
    else:
        dx[0] = a_s * 1 / (1 + eta**n * (x[4] + x[10] + x[7]) ** n * x[12] ** n) - k * x[0]
        dx[1] = a * (x[0] ** n) / (1 + x[0] ** n + x[5] ** n) - k * x[1]
        dx[2] = a * (x[1] ** n) / (1 + x[1] ** n) - k * x[2]
        dx[3] = a * (x[1] ** n) / (1 + x[1] ** n) - k * x[3]
        dx[4] = a_e * (x[2] ** n + x[3] ** n + x[9] ** n) / (1 + x[2] ** n + x[3] ** n + x[9] ** n) - k * x[4]
        dx[5] = a * (x[0] ** n) / (1 + x[0] ** n + x[1] ** n) - k * x[5]
        dx[6] = a_e * (eta**n * x[5] ** n) / (1 + eta**n * x[5] ** n + x[7] ** n) - k * x[6]
        dx[7] = a_e * (eta**n * x[5] ** n) / (1 + x[6] ** n + eta**n * x[5] ** n) - k * x[7]
        dx[8] = a * (eta**n * x[5] ** n * x[6] ** n) / (1 + eta**n * x[5] ** n * x[6] ** n) - k * x[8]
        dx[9] = a * (x[7] ** n) / (1 + x[7] ** n) - k * x[9]
        dx[10] = a_e * (x[8] ** n) / (1 + x[8] ** n) - k * x[10]
        dx[11] = a * (eta_m**n * x[7] ** n) / (1 + eta_m**n * x[7] ** n) - k * x[11]
        dx[12] = mature_mu * (1 - x[12] / mx)

    return dx


def state_space_sampler(
    ode: Callable,
    dim: int,
    seed_num: int = 19491001,
    clip: bool = True,
    min_val: float = 0,
    max_val: float = 4,
    N: int = 10000,
) -> Tuple[np.ndarray, np.ndarray]:
    """Sample N points from the dim dimension gene expression space while restricting the values to be between min_val
    and max_val. Velocity vector at the sampled points will be calculated according to ode function.

    Args:
        ode: The ODE function that will be used to calculate the velocity vector at the sampled points.
        dim: The dimension of the gene expression space.
        seed_num: The seed number for the random number generator. Defaults to 19491001.
        clip: Whether to clip data points that are negative. Defaults to True.
        min_val: The minimum value of the gene expression space. Defaults to 0.
        max_val: The maximum value of the gene expression space. Defaults to 4.
        N: The number of points to sample. Defaults to 10000.

    Returns:
        The sampled points from the gene expression space and the corresponding velocity vector.
    """

    seed(seed_num)
    X = np.array([[uniform(min_val, max_val) for _ in range(dim)] for _ in range(N)])
    Y = np.clip(X + ode(X), a_min=min_val, a_max=None) if clip else X + ode(X)

    return X, Y


def Simulator(
    motif: str = "neurongenesis", seed_num=19491001, clip: Optional[bool] = None, cell_num: int = 5000
) -> anndata.AnnData:
    """Simulate the gene expression dynamics via deterministic ODE model

    Args:
        motif: str (default: "neurongenesis")
            Name of the network motif that will be used in the simulation. Can be one of {"neurongenesis", "toggle",
            "two_genes", "Ying", "mixture_of_gaussian", "four_attractors"}. The last three models are equivalent.
        clip: Whether to clip data points that are negative.
        cell_num: Number of cells to simulate.

    Returns:
        An Annodata object containing the simulated data.
    """

    if motif == "toggle":
        X, Y = state_space_sampler(
            ode=toggle,
            dim=2,
            seed_num=seed_num,
            min_val=0,
            max_val=6,
            N=cell_num,
            clip=True if clip is None else clip,
        )
        gene_name = np.array(["X", "Y"])
    elif motif == "neurongenesis":
        X, Y = state_space_sampler(
            ode=neurongenesis,
            dim=13,
            seed_num=seed_num,
            min_val=0,
            max_val=6,
            N=cell_num,
            clip=True if clip is None else clip,
        )

        gene_name = np.array(
            [
                "Pax6",  #
                "Mash1",  #
                "Brn2",
                "Zic1",
                "Tuj1",
                "Hes5",  #
                "Scl",  #
                "Olig2",  #
                "Stat3",
                "Myt1L",
                "Alhd1L",
                "Sox8",
                "Maturation",
            ]
        )
    elif motif == "twogenes":
        X, Y = state_space_sampler(
            ode=ode_bifur2genes,
            dim=2,
            min_val=0,
            max_val=4,
            N=cell_num,
            clip=True if clip is None else clip,
        )
        gene_name = np.array(["Pu.1", "Gata.1"])
    elif motif in ["Ying", "mixture_of_gaussian", "four_attractors"]:
        X, Y = state_space_sampler(
            ode=Ying_model,
            dim=2,
            min_val=-3,
            max_val=3,
            N=cell_num,
            clip=False if clip is None else clip,  # Y can be smaller than 0
        )
        gene_name = np.array(["X", "Y"])

    var = pd.DataFrame({"gene_short_name": gene_name})  # use the real name in simulation?
    var.set_index("gene_short_name", inplace=True)

    # provide more annotation for cells next:
    cell_ids = ["cell_%d" % (i) for i in range(cell_num)]  # first n_traj and then steps
    obs = pd.DataFrame({"Cell_name": cell_ids})
    obs.set_index("Cell_name", inplace=True)

    layers = {"velocity": Y - X}  # ambiguous is required for velocyto

    adata = anndata.AnnData(X.copy(), obs.copy(), var.copy(), layers=layers.copy())

    # remove cells that has no expression
    adata = adata[adata.X.sum(1) > 0, :] if clip else adata

    return adata<|MERGE_RESOLUTION|>--- conflicted
+++ resolved
@@ -100,16 +100,10 @@
     return res
 
 
-<<<<<<< HEAD
-def Ying_model(x: np.ndarray, t: Optional[float] = None):
-    """network used in the potential landscape paper from Ying, et. al:
-    https://www.nature.com/articles/s41598-017-15889-2.
-=======
 def Ying_model(x: np.ndarray):
     """Solve the equation from the network used in the potential landscape paper from Ying, et. al:
         https://www.nature.com/articles/s41598-017-15889-2.
 
->>>>>>> 6f52dc6c
     This is also the mixture of Gaussian model.
 
     Args:
