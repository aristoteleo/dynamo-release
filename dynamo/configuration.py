--- conflicted
+++ resolved
@@ -68,15 +68,9 @@
         """
         if not key in DynamoAdataConfig.config_key_to_values:
             assert KeyError("Config %s not exist in DynamoAdataConfig." % (key))
-<<<<<<< HEAD
-        if val is None:
-            config_val = DynamoAdataConfig.config_key_to_values[key]
-            main_info("%s is None. Using default value from DynamoAdataConfig: %s=%s" % (key, key, val))
-=======
         if val == replace_val:
             config_val = DynamoAdataConfig.config_key_to_values[key]
             main_info("%s is None. Using default value from DynamoAdataConfig: %s=%s" % (key, key, config_val))
->>>>>>> b6e273b6
             return config_val
         return val
 
