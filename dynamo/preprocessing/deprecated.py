--- conflicted
+++ resolved
@@ -19,19 +19,9 @@
 from sklearn.decomposition import FastICA
 
 from ..configuration import DKM, DynamoAdataConfig, DynamoAdataKeyManager
-<<<<<<< HEAD
 from ..dynamo_logger import (LoggerManager, main_debug, main_info,
                              main_info_insert_adata_obsm, main_warning)
 from ..tools.utils import update_dict
-=======
-from ..dynamo_logger import (
-    LoggerManager,
-    main_debug,
-    main_info,
-    main_info_insert_adata_obsm,
-    main_warning,
-)
->>>>>>> 94bb9d1a
 from ..utils import copy_adata
 from .cell_cycle import cell_cycle_scores
 from .gene_selection import calc_dispersion_by_svr
