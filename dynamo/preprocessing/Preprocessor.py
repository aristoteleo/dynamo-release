--- conflicted
+++ resolved
@@ -136,13 +136,6 @@
         self.normalize_selected_genes_kwargs = normalize_selected_genes_kwargs
 
     def add_experiment_info(
-<<<<<<< HEAD
-        self,
-        adata: AnnData,
-        tkey: Optional[str] = None,
-        experiment_type: str = None,
-    ):
-=======
         self, adata: AnnData, tkey: Optional[str] = None, experiment_type: Optional[str] = None
     ) -> None:
         """Infer the experiment type and experiment layers stored in the AnnData object and record the info in unstructured metadata (.uns).
@@ -157,7 +150,6 @@
             ValueError: the tkey is invalid.
         """
 
->>>>>>> ee6c51b0
         if DKM.UNS_PP_KEY not in adata.uns.keys():
             adata.uns[DKM.UNS_PP_KEY] = {}
         main_info_insert_adata("%s" % adata.uns["pp"], "uns['pp']", indent_level=2)
@@ -388,13 +380,6 @@
             self.pca(adata, **self.pca_kwargs)
 
     def config_monocle_recipe(
-<<<<<<< HEAD
-        self,
-        adata: AnnData,
-        n_top_genes: int = 2000,
-        gene_selection_method: str = "SVR",
-    ):
-=======
         self, adata: AnnData, n_top_genes: int = 2000, gene_selection_method: str = "SVR"
     ) -> None:
         """Automatically configure the preprocessor for monocle recipe.
@@ -405,7 +390,6 @@
             gene_selection_method: Which sorting method to be used to select genes. Defaults to "SVR".
         """
 
->>>>>>> ee6c51b0
         n_obs, n_genes = adata.n_obs, adata.n_vars
         n_cells = n_obs
         self.use_log1p = False
@@ -465,13 +449,6 @@
         self.pca_kwargs = {"pca_key": "X_pca"}
 
     def preprocess_adata_monocle(
-<<<<<<< HEAD
-        self,
-        adata: AnnData,
-        tkey: Optional[str] = None,
-        experiment_type: str = None,
-    ):
-=======
         self, adata: AnnData, tkey: Optional[str] = None, experiment_type: Optional[str] = None
     ) -> None:
         """Preprocess the AnnData object based on Monocle style preprocessing recipe.
@@ -483,7 +460,6 @@
                 to None.
         """
 
->>>>>>> ee6c51b0
         main_info("Running preprocessing pipeline...")
         temp_logger = LoggerManager.gen_logger("preprocessor-monocle")
         temp_logger.log_time()
@@ -525,20 +501,10 @@
         self.log1p_kwargs = {"layers": ["X"]}
 
     def preprocess_adata_seurat(
-<<<<<<< HEAD
-        self,
-        adata: AnnData,
-        tkey: Optional[str] = None,
-        experiment_type: str = None,
-    ):
-        """
-        The preprocess pipeline in Seurat based on dispersion, implemented by dynamo authors.
-=======
         self, adata: AnnData, tkey: Optional[str] = None, experiment_type: Optional[str] = None
     ) -> None:
         """The preprocess pipeline in Seurat based on dispersion, implemented by dynamo authors.
 
->>>>>>> ee6c51b0
         Stuart and Butler et al. Comprehensive Integration of Single-Cell Data. Cell (2019)
         Butler et al. Integrating single-cell transcriptomic data across different conditions, technologies, and species. Nat Biotechnol
 
@@ -583,20 +549,10 @@
         self.pca_kwargs = {"pca_key": "X_pca", "n_pca_components": 50}
 
     def preprocess_adata_sctransform(
-<<<<<<< HEAD
-        self,
-        adata: AnnData,
-        tkey: Optional[str] = None,
-        experiment_type: str = None,
-    ):
-        """
-        Python implementation of https://github.com/satijalab/sctransform.
-=======
         self, adata: AnnData, tkey: Optional[str] = None, experiment_type: Optional[str] = None
     ) -> None:
         """Python implementation of https://github.com/satijalab/sctransform.
 
->>>>>>> ee6c51b0
         Hao and Hao et al. Integrated analysis of multimodal single-cell data. Cell (2021)
 
         Args:
@@ -645,16 +601,8 @@
         self.use_log1p = False
 
     def preprocess_adata_pearson_residuals(
-<<<<<<< HEAD
-        self,
-        adata: AnnData,
-        tkey: Optional[str] = None,
-        experiment_type: Optional[str] = None,
-    ):
-=======
         self, adata: AnnData, tkey: Optional[str] = None, experiment_type: Optional[str] = None
     ) -> None:
->>>>>>> ee6c51b0
         """A pipeline proposed in Pearson residuals (Lause, Berens & Kobak, 2021).
 
         Lause, J., Berens, P. & Kobak, D. Analytic Pearson residuals for normalization of single-cell RNA-seq UMI data. Genome Biol 22, 258 (2021). https://doi.org/10.1186/s13059-021-02451-7
@@ -700,13 +648,6 @@
         self.use_log1p = False
 
     def preprocess_adata_monocle_pearson_residuals(
-<<<<<<< HEAD
-        self,
-        adata: AnnData,
-        tkey: Optional[str] = None,
-        experiment_type: Optional[str] = None,
-    ):
-=======
         self, adata: AnnData, tkey: Optional[str] = None, experiment_type: Optional[str] = None
     ) -> None:
         """A combined pipeline of monocle and pearson_residuals.
@@ -721,7 +662,6 @@
             tkey: the key for time information (labeling time period for the cells) in .obs. Defaults to None.
             experiment_type: the experiment type of the data. If not provided, would be inferred from the data. Defaults
                 to None.
->>>>>>> ee6c51b0
         """
 
         temp_logger = LoggerManager.gen_logger("preprocessor-monocle-pearson-residual")
@@ -746,12 +686,6 @@
     def preprocess_adata(
         self,
         adata: AnnData,
-<<<<<<< HEAD
-        recipe: str = "monocle",
-        tkey: Optional[str] = None,
-    ):
-        """A wrapper and interface entry for all recipes."""
-=======
         recipe: Literal[
             "monocle", "seurat", "sctransform", "pearson_residuals", "monocle_pearson_residuals"
         ] = "monocle",
@@ -768,7 +702,6 @@
             NotImplementedError: the recipe is invalid.
         """
 
->>>>>>> ee6c51b0
         if recipe == "monocle":
             self.config_monocle_recipe(adata)
             self.preprocess_adata_monocle(adata, tkey=tkey)
