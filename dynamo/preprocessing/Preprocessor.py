--- conflicted
+++ resolved
@@ -21,13 +21,9 @@
     sctransform,
     select_genes_by_pearson_residuals,
 )
-<<<<<<< HEAD
+
 from .gene_selection import select_genes_by_seurat_recipe, select_genes_monocle
-from .preprocess import normalize_cell_expr_by_size_factors_legacy, pca_monocle
-=======
-from ..tools.connectivity import neighbors as default_neighbors
 from .preprocess import normalize_cell_expr_by_size_factors_legacy, pca
->>>>>>> 9c38bc28
 from .preprocessor_utils import _infer_labeling_experiment_type
 from .preprocessor_utils import (
     filter_cells_by_outliers as monocle_filter_cells_by_outliers,
@@ -542,14 +538,9 @@
 
         temp_logger.finish_progress(progress_name="preprocess")
 
-<<<<<<< HEAD
+
     def config_seurat_recipe(self, adata: AnnData, gene_selection_method: str = "seurat_dispersion") -> None:
         """Automatically configure the preprocessor for using the seurat style recipe.
-=======
-    def config_seurat_recipe(self, adata: AnnData) -> None:
-        """Automatically configure the preprocessor for using the seurat style
-        recipe.
->>>>>>> 9c38bc28
 
         Args:
             adata: an AnnData object.
