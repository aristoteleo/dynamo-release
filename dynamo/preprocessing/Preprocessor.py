--- conflicted
+++ resolved
@@ -249,31 +249,17 @@
         main_info_insert_adata("tkey=%s" % tkey, "uns['pp']", indent_level=2)
         main_info_insert_adata("experiment_type=%s" % adata.uns["pp"]["experiment_type"], "uns['pp']", indent_level=2)
 
-<<<<<<< HEAD
-        main_info("making adata observation index unique...")
-        self.unique_var_obs_adata(adata)
-=======
->>>>>>> 2ec448e3
         self.convert_layers2csr(adata)
         if self.collapse_species_adata:
             main_info("applying collapse species adata...")
             self.collapse_species_adata(adata)
 
-        if self.convert_gene_name:
-            main_info("applying convert_gene_name function...")
-            self.convert_gene_name(adata)
-            main_info("making adata observation index unique after gene name conversion...")
-            self.unique_var_obs_adata(adata)
-
-<<<<<<< HEAD
-=======
         main_debug("applying convert_gene_name function...")
         self.convert_gene_name(adata)
 
         main_debug("making adata observation index unique after gene name conversion...")
         self.unique_var_obs_adata(adata)
->>>>>>> 2ec448e3
-
+        
     def _filter_cells_by_outliers(self, adata: AnnData) -> None:
         """Select valid cells based on the method specified as the preprocessor's `filter_cells_by_outliers`.
 
