--- conflicted
+++ resolved
@@ -1502,12 +1502,8 @@
                 "sort_inverse": False,
             }
             SVRs_args = update_dict(SVRs_args, SVRs_kwargs)
-<<<<<<< HEAD
+
             adata = calc_dispersion_by_svr(
-=======
-
-            adata = SVRs(
->>>>>>> 5f0aaf21
                 adata,
                 layers=[layer],
                 total_szfactor=total_szfactor,
