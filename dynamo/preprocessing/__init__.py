--- conflicted
+++ resolved
@@ -2,20 +2,9 @@
 """
 
 from .cell_cycle import cell_cycle_scores
-<<<<<<< HEAD
 from .deprecated import (calc_sz_factor_legacy, cook_dist, filter_cells_legacy,
                          normalize_cell_expr_by_size_factors, recipe_monocle,
                          recipe_velocyto)
-=======
-from .deprecated import (
-    calc_sz_factor_legacy,
-    cook_dist,
-    filter_cells_legacy,
-    normalize_cell_expr_by_size_factors,
-    recipe_monocle,
-    recipe_velocyto,
-)
->>>>>>> 94bb9d1a
 from .dynast import lambda_correction
 from .external import (harmony_debatch, integrate,
                        normalize_layers_pearson_residuals, sctransform,
@@ -31,10 +20,6 @@
     filter_genes_by_pattern,
 )
 from .transform import log1p, log1p_adata_layer
-<<<<<<< HEAD
-from .utils import (compute_gene_exp_fraction, convert2symbol, decode,
-                    get_svr_filter, relative2abs, scale)
-=======
 from .utils import (
     calc_new_to_total_ratio,
     compute_gene_exp_fraction,
@@ -44,7 +29,6 @@
     relative2abs,
     scale,
 )
->>>>>>> 94bb9d1a
 
 filter_cells = filter_cells_by_outliers
 filter_genes = filter_genes_by_outliers
@@ -52,17 +36,8 @@
 normalize_cells = normalize
 
 from .CnmfPreprocessor import CnmfPreprocessor
-<<<<<<< HEAD
 from .gene_selection import (calc_dispersion_by_svr, calc_Gini,
                              highest_frac_genes, select_genes_monocle)
-=======
-from .gene_selection import (
-    calc_dispersion_by_svr,
-    calc_Gini,
-    highest_frac_genes,
-    select_genes_monocle,
-)
->>>>>>> 94bb9d1a
 from .Preprocessor import Preprocessor
 
 __all__ = [
