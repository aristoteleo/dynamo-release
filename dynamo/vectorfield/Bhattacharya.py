--- conflicted
+++ resolved
@@ -187,13 +187,9 @@
                 # calculate distance between "end points" of current and previous paths
                 endPt_dist_sqr = (x_p - xp_lastPath) ** 2 + (y_p - yp_lastPath) ** 2
 
-<<<<<<< HEAD
                 # check if the current path *ended* in a different point compared to previous path (x-y grid spacing
                 # used as a "tolerance" for distance)
-=======
-                # check if the current path *ended* in a different point compared to previous path (x-y grid spacing used
-                # as a "tolerance" for distance)
->>>>>>> ee6c51b0
+
                 if endPt_dist_sqr > (2 * (xyGridSpacing**2)):
 
                     # --- check if this "different" attractor has been identified before
