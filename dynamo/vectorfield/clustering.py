from typing import List, Optional, Union

import numpy as np
import pandas as pd
from anndata import AnnData
from scipy.sparse import csr_matrix
from scipy.stats import mode
from sklearn.neighbors import NearestNeighbors

from ..dynamo_logger import main_info
from ..preprocessing.pca import pca
<<<<<<< HEAD
from ..tools.clustering import hdbscan, infomap, leiden, louvain
from ..tools.connectivity import k_nearest_neighbors
=======
from ..tools.clustering import hdbscan, leiden, louvain
>>>>>>> 7a45dec7
from ..tools.Markov import (
    grid_velocity_filter,
    prepare_velocity_grid_data,
    velocity_on_grid,
)
from ..utils import LoggerManager, copy_adata
from .scVectorField import SvcVectorField
from .utils import vecfld_from_adata


def cluster_field(
    adata: AnnData,
    basis: str = "pca",
    features: List = ["speed", "potential", "divergence", "acceleration", "curvature", "curl"],
    add_embedding_basis: bool = True,
    embedding_basis: Optional[str] = None,
    normalize: bool = False,
    method: str = "leiden",
    cores: int = 1,
    copy: bool = False,
    resolution: float = 1.0,
    **kwargs,
) -> Optional[AnnData]:
    """Cluster cells based on vector field features.

    We would like to see whether the vector field can be used to better define cell state/types. This can be accessed
    via characterizing critical points (attractor/saddle/repressor, etc.) and characteristic curves (nullcline,
    separatrix). However, the calculation of those is not easy, for example, a strict definition of an attractor is
    states where velocity is 0 and the eigenvalue of the jacobian matrix at that point is all negative. Under this
    strict definition, we may sometimes find the attractors are very far away from our sampled cell states which makes
    them less meaningful although this can be largely avoided when we decide to remove the density correction during the
    velocity projection. This is not unexpected as the vector field we learned is defined via a set of basis functions
    based on gaussian kernels and thus it is hard to satisfy that strict definition.

    Fortunately, we can handle this better with the help of a different set of ideas. Instead of using critical points
    by the classical dynamic system methods, we can use some machine learning approaches that are based on extracting
    geometric features of streamline to "cluster vector field space" for define cell states/type. This requires
    calculating, potential (ordered pseudotime), speed, curliness, divergence, acceleration, curvature, etc. Thanks to
    the fact that we can analytically calculate the Jacobian matrix, those quantities of the vector field function
    can be conveniently and efficiently calculated.

    Args:
        adata: adata object that includes both newly synthesized and total gene expression of cells. Alternatively,
            the object should include both unspliced and spliced gene expression of cells.
        basis: The space that will be used for calculating vector field features. Valid names includes, for example, `pca`,
            `umap`, etc.
        features: features have to be selected from ['speed', 'potential', 'divergence', 'acceleration', 'curvature', 'curl']
        add_embedding_basis: Whether to add the embedding basis to the feature space for clustering.
        embedding_basis: The embedding basis that will be combined with the vector field feature space for clustering.
        normalize: Whether to mean center and scale the feature across all cells.
        method: The method that will be used for clustering, one of `{'kmeans'', 'hdbscan', 'louvain', 'leiden'}`. If `louvain`
            or `leiden` used, you need to have `cdlib` installed.
        cores: The number of parallel jobs to run for neighbors search. ``None`` means 1 unless in a
            :obj:`joblib.parallel_backend` context.
            ``-1`` means using all processors.
        copy: Whether to return a new deep copy of `adata` instead of updating `adata` object passed in arguments.
        resolution: Clustering resolution, higher values yield more fine-grained clusters.
        kwargs: Any additional arguments that will be passed to either kmeans, hdbscan, louvain or leiden clustering algorithms.

    Returns:
        Either updates `adata` or directly returns a new `adata` object if `copy` is `True`.

    """

    logger = LoggerManager.gen_logger("dynamo-cluster_field")
    logger.log_time()
    adata = copy_adata(adata) if copy else adata

    features = list(
        set(features).intersection(["speed", "potential", "divergence", "acceleration", "curvature", "curl"])
    )
    if len(features) < 1:
        raise ValueError(
            "features have to be selected from ['speed', 'potential', 'divergence', 'acceleration', "
            f"'curvature', 'curl']. your feature is {features}"
        )

    feature_key = [
        "speed_" + basis,
        basis + "_ddhodge_potential",
        "divergence_" + basis,
        "acceleration_" + basis,
        "curvature_" + basis,
        "curl_" + basis,
    ]
    feature_list = [i + "_" + basis if i != "potential" else basis + "_ddhodge_" + i for i in features]

    if feature_key[0] not in adata.obs.keys() and feature_key[0] in feature_list:
        from ..vectorfield import speed

        speed(adata, basis=basis)
    if feature_key[1] not in adata.obs.keys() and feature_key[1] in feature_list:
        from ..ext import ddhodge

        ddhodge(adata, basis=basis)
    if feature_key[2] not in adata.obs.keys() and feature_key[2] in feature_list:
        from ..vectorfield import divergence

        divergence(adata, basis=basis)
    if feature_key[3] not in adata.obs.keys() and feature_key[3] in feature_list:
        from ..vectorfield import acceleration

        acceleration(adata, basis=basis)
    if feature_key[4] not in adata.obs.keys() and feature_key[4] in feature_list:
        from ..vectorfield import curvature

        curvature(adata, basis=basis)

    if feature_key[5] not in adata.obs.keys() and feature_key[5] in feature_list:
        from ..vectorfield import curl

        curl(adata, basis=basis)

    feature_data = adata.obs.loc[:, feature_list].values
    if embedding_basis is None:
        embedding_basis = basis
    if add_embedding_basis:
        X = np.hstack((feature_data, adata.obsm["X_" + embedding_basis]))
    else:
        X = feature_data

    if normalize:
        # X = (X - X.min(0)) / X.ptp(0)
        X = (X - X.mean(0)) / X.std(0)

    if method in ["hdbscan", "kmeans"]:
        if method == "hdbscan":
            key = "field_hdbscan"
            hdbscan(adata, X_data=X, result_key=key, **kwargs)
        elif method == "kmeans":
            from sklearn.cluster import KMeans

            key = "field_kmeans"

            kmeans = KMeans(random_state=0, **kwargs).fit(X)
            adata.obs[key] = kmeans.labels_.astype("str")

        # clusters need to be categorical variables
        adata.obs[key] = adata.obs.obs[key].astype("category")

<<<<<<< HEAD
    elif method in ["louvain", "leiden", "infomap"]:
=======
    elif method in ["louvain", "leiden"]:
        if X.shape[0] > 200000 and X.shape[1] > 2:
            from pynndescent import NNDescent
>>>>>>> 7a45dec7

        nbrs_idx, dist = k_nearest_neighbors(
            X,
            k=30,
            exclude_self=False,
            pynn_rand_state=19491001,
            n_jobs=cores,
            logger=logger,
        )

        row = np.repeat(nbrs_idx[:, 0], 30)
        col = nbrs_idx[:, 1:].flatten()
        graph = csr_matrix(
            (np.repeat(1, len(col)), (row, col)),
            shape=(adata.n_obs, adata.n_obs),
        )
        adata.obsp["vf_feature_knn"] = graph

        if method == "leiden":
            leiden(adata, resolution=resolution, adj_matrix_key="vf_feature_knn", result_key="field_leiden", **kwargs)
        elif method == "louvain":
            louvain(adata, resolution=resolution, adj_matrix_key="vf_feature_knn", result_key="field_louvain", **kwargs)

    logger.finish_progress(progress_name="clustering_field")

    if copy:
        return adata
    return None


def streamline_clusters(
    adata: AnnData,
    basis: str = "umap",
    features: list = ["speed", "divergence", "acceleration", "curvature", "curl"],
    method: str = "sparsevfc",
    xy_grid_nums: list = [50, 50],
    density: float = 5,
    curvature_method: int = 1,
    feature_bins: int = 10,
    clustering_method: str = "leiden",
    assign_fixedpoints: bool = False,
    reversed_fixedpoints: bool = False,
    **kwargs,
) -> None:
    """Cluster 2D streamlines based on vector field features. Initialize a grid over the state space and compute the
    flow of data through the grid using plt.streamplot with a given density. For each point individual streamline,
    computes the vector field 'features' of interest and stores the data via histograms. Add fixed points and
    "reversed fixed points" (sources of the streamlines) to the feature data dataframe based on the
    'assigned_fixedpoints' and 'reversed_fixedpoints' args. Finally, then cluster the streamlines based on these
    features using the given 'clustering_method'.

    Args:
        adata: An AnnData object representing the network to be analyzed.
        basis: The basis to use for creating the vector field, either "umap" or "tsne". Defaults to "umap".
        features: A list of features to calculate for each point in the vector field. Defaults to ["speed", "divergence", "acceleration", "curvature", "curl"].
        method: The method to use for calculating the flow of data through the grid, either "sparsevfc" or "gaussian". Defaults to "sparsevfc".
        xy_grid_nums: The number of points to use in the x and y dimensions of the grid. Defaults to [50, 50].
        density: The density of the grid. Defaults to 5.
        curvature_method: The method to use for calculating curvature. Defaults to 1.
        feature_bins: The number of bins to use for discretizing the data. Defaults to 10.
        clustering_method: The method to use for clustering the data into modules, either "louvain" or "leiden". Defaults to "leiden".
        assign_fixedpoints: A boolean indicating whether to assign fixed points to the data. Defaults to False.
        reversed_fixedpoints: A boolean indicating whether to reverse the fixed points assignment. Defaults to False.

    Raises:
        ImportError: If the "cdlib" package is not installed and the "louvain" or "leiden" clustering method is specified.
        ValueError: If an invalid method is specified for calculating the flow of data through the grid.
        ValueError: If an invalid method is specified for clustering the data into modules.

    Returns:
        None, but updates the `adata` object with the following fields of the `adata.uns["streamline_clusters_" + basis]`
            -  "feature_df"
            - "segments"
            - "X_pca"
            - "clustering_method"
            - "distances"
            - "connectivities"
            - "clusters"
            - "fixed_point"
            - "rev_fixed_point"
    """

    import matplotlib.pyplot as plt

    vf_dict, func = vecfld_from_adata(adata, basis=basis)
    grid_kwargs_dict = {
        "density": None,
        "smooth": None,
        "n_neighbors": None,
        "min_mass": None,
        "autoscale": False,
        "adjust_for_stream": True,
        "V_threshold": None,
    }

    if method.lower() == "sparsevfc":
        X, V = adata.obsm["X_" + basis], adata.obsm["velocity_" + basis]
        X_grid, p_mass, neighs, weight = prepare_velocity_grid_data(
            X,
            xy_grid_nums,
            density=grid_kwargs_dict["density"],
            smooth=grid_kwargs_dict["smooth"],
            n_neighbors=grid_kwargs_dict["n_neighbors"],
        )
        for i in ["density", "smooth", "n_neighbors"]:
            grid_kwargs_dict.pop(i)

        V_emb = func(X)
        V_grid = (V_emb[neighs] * weight[:, :, None]).sum(1) / np.maximum(1, p_mass)[:, None]
        X_grid, V_grid = grid_velocity_filter(
            V_emb=V,
            neighs=neighs,
            p_mass=p_mass,
            X_grid=X_grid,
            V_grid=V_grid,
            **grid_kwargs_dict,
        )
    elif method.lower() == "gaussian":
        X_grid, V_grid, D = velocity_on_grid(
            vf_dict["X"],
            vf_dict["Y"],
            xy_grid_nums,
            cut_off_velocity=True,
            **grid_kwargs_dict,
        )
    else:
        raise ValueError(f"only `sparsevfc` and `gaussian` method supported")

    strm = plt.streamplot(
        X_grid[0],
        X_grid[1],
        V_grid[0],
        V_grid[1],
        density=density,
    )
    strm_res = strm.lines.get_segments()  # get streamline segements

    # split segments into different streamlines
    line_list_ori = {}
    line_ind = 0
    for i, seg in enumerate(strm_res):
        if i == 0:
            line_list_ori[0] = [seg]
        else:
            # the second point from the previous segment should be the same from the first point in the current segment
            if all(strm_res[i - 1][1] == seg[0]):
                line_list_ori[line_ind].append(seg)
            else:
                line_ind += 1
                line_list_ori[line_ind] = [seg]

    line_list = line_list_ori.copy()

    # convert to list of numpy arrays.
    for key, values in line_list_ori.items():
        line_list_ori[key] = np.array(values).reshape((-1, 2))

    # remove duplicated rows from the numpy arrays.
    for key, values in line_list.items():
        line_list[key] = np.unique(np.array(values).reshape((-1, 2)), axis=0)

    vector_field_class = SvcVectorField()
    vector_field_class.from_adata(adata, basis=basis)

    has_acc = True if "acceleration" in features else False
    has_curv = True if "curvature" in features else False
    has_div = True if "divergence" in features else False
    has_speed = True if "speed" in features else False
    has_curl = True if "curl" in features else False

    if has_acc:
        acc_dict = {}
    if has_curv:
        cur_1_dict = {}
        cur_2_dict = {}
    if has_div:
        div_dict = {}
    if has_speed:
        speed_dict = {}
    if has_curl:
        curl_dict = {}

    # save features along the streameline and create histogram for each feature
    bins = feature_bins  # number of feature bins
    line_len = []
    feature_df = np.zeros((len(line_list), len(features) * bins))

    for key, values in line_list.items():
        line_len.append(values.shape[0])
        tmp = None
        if has_acc:
            acceleration_val, _ = vector_field_class.compute_acceleration(values)
            acc_dict[key] = acceleration_val

            _, acc_hist = np.histogram(acceleration_val, bins=(bins - 1), density=True)
            if tmp is None:
                tmp = acc_hist
        if has_curv:
            curvature_val_1 = vector_field_class.compute_curvature(values, formula=1)[0]
            cur_1_dict[key] = curvature_val_1

            curvature_val_2, curvature_vec = vector_field_class.compute_curvature(values)
            cur_2_dict[key] = curvature_val_2

            _, cur_1_hist = np.histogram(curvature_val_1, bins=(bins - 1), density=True)
            _, cur_2_hist = np.histogram(curvature_val_2, bins=(bins - 1), density=True)
            if tmp is None:
                tmp = cur_1_hist if curvature_method == 1 else cur_2_hist
            else:
                tmp = np.hstack((tmp, cur_1_hist if curvature_method == 1 else cur_2_hist))
        if has_div:
            divergence_val = vector_field_class.compute_divergence(values)
            div_dict[key] = divergence_val

            _, div_hist = np.histogram(divergence_val, bins=(bins - 1), density=True)
            if tmp is None:
                tmp = div_hist
            else:
                tmp = np.hstack((tmp, div_hist))
        if has_speed:
            speed_vec = vector_field_class.func(values)
            speed_val = np.linalg.norm(speed_vec)
            speed_dict[key] = speed_val

            _, speed_hist = np.histogram(speed_val, bins=(bins - 1), density=True)
            if tmp is None:
                tmp = speed_hist
            else:
                tmp = np.hstack((tmp, speed_hist))
        if has_curl:
            curl_val = vector_field_class.compute_curl(values)
            curl_dict[key] = curl_val

            _, curl_hist = np.histogram(curl_val, bins=(bins - 1), density=True)
            if tmp is None:
                tmp = curl_hist
            else:
                tmp = np.hstack((tmp, curl_hist))

        feature_df[key, :] = tmp

    # clustering
    feature_adata = AnnData(feature_df)
    pca(feature_adata, X_data=feature_df, pca_key="X_pca")
    if clustering_method == "louvain":
        louvain(feature_adata, obsm_key="X_pca")
    elif clustering_method == "leiden":
        leiden(feature_adata, obsm_key="X_pca")
    elif method in ["hdbscan", "kmeans"]:
        key = "field_hdbscan"
        hdbscan(feature_adata, X_data=feature_df, result_key=key, **kwargs)
    elif method == "kmeans":
        from sklearn.cluster import KMeans

        key = "field_kmeans"
        kmeans = KMeans(random_state=0, **kwargs).fit(X)
        feature_adata.obs[key] = kmeans.labels_.astype("str")

        # clusters need to be categorical variables
        feature_adata.obs[key] = adata.obs.obs[key].astype("category")
    else:
        raise ValueError(
            "only louvain, leiden, hdbscan and kmeans clustering supported but your requested "
            f"method is {method}"
        )

    if assign_fixedpoints or reversed_fixedpoints:
        tmp = np.array(strm.lines.get_segments()).reshape((-1, 2))
        vector_field_class.data["X"] = np.unique(tmp, axis=0)

        if assign_fixedpoints:
            (
                X,
                valid_fps_type_assignment,
                assignment_id,
            ) = vector_field_class.assign_fixed_points(cores=1)

            feature_adata.obs["fixed_point"] = -1

        if reversed_fixedpoints:
            # reverse vector field to identify source:
            vector_field_class.func = lambda x: -vector_field_class.func(x)
            (
                X_rev,
                valid_fps_type_assignment_rev,
                assignment_id_rev,
            ) = vector_field_class.assign_fixed_points(cores=1)

            feature_adata.obs["rev_fixed_point"] = -1

        data_X = vector_field_class.data["X"]
        for key, values in line_list.items():
            indices = [np.where(np.logical_and(data_X[:, 0] == val[0], data_X[:, 1] == val[1]))[0][0] for val in values]

            # assign fixed point to the most frequent point
            if assign_fixedpoints:
                mode_val = mode(assignment_id[indices])[0][0]
                if not np.isnan(mode_val):
                    feature_adata.obs.loc[str(key), "fixed_point"] = mode_val
            if reversed_fixedpoints:
                mode_val = mode(assignment_id_rev[indices])[0][0]
                if not np.isnan(mode_val):
                    feature_adata.obs.loc[str(key), "rev_fixed_point"] = mode_val

    adata.uns["streamline_clusters_" + basis] = {
        "feature_df": feature_df,
        "segments": line_list_ori,
        "X_pca": feature_adata.obsm["X_pca"],
        "clustering_method": clustering_method,
        "distances": feature_adata.obsp["X_pca_distances"],
        "connectivities": feature_adata.obsp["X_pca_connectivities"],
        "clusters": feature_adata.obs[clustering_method].values,
    }

    if assign_fixedpoints:
        adata.uns["streamline_clusters_" + basis]["fixed_point"] = feature_adata.obs["fixed_point"]
    if reversed_fixedpoints:
        adata.uns["streamline_clusters_" + basis]["rev_fixed_point"] = feature_adata.obs["rev_fixed_point"]<|MERGE_RESOLUTION|>--- conflicted
+++ resolved
@@ -9,12 +9,8 @@
 
 from ..dynamo_logger import main_info
 from ..preprocessing.pca import pca
-<<<<<<< HEAD
-from ..tools.clustering import hdbscan, infomap, leiden, louvain
+from ..tools.clustering import hdbscan, leiden, louvain
 from ..tools.connectivity import k_nearest_neighbors
-=======
-from ..tools.clustering import hdbscan, leiden, louvain
->>>>>>> 7a45dec7
 from ..tools.Markov import (
     grid_velocity_filter,
     prepare_velocity_grid_data,
@@ -155,14 +151,7 @@
         # clusters need to be categorical variables
         adata.obs[key] = adata.obs.obs[key].astype("category")
 
-<<<<<<< HEAD
-    elif method in ["louvain", "leiden", "infomap"]:
-=======
     elif method in ["louvain", "leiden"]:
-        if X.shape[0] > 200000 and X.shape[1] > 2:
-            from pynndescent import NNDescent
->>>>>>> 7a45dec7
-
         nbrs_idx, dist = k_nearest_neighbors(
             X,
             k=30,
