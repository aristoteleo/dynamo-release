--- conflicted
+++ resolved
@@ -160,64 +160,6 @@
                * 'viridis'
                * 'darkblue'
                * 'darkred'
-<<<<<<< HEAD
-               * 'darkgreen'
-        cmap: string (optional, default 'Blues')
-            The name of a matplotlib colormap to use for coloring
-            or shading points. If no labels or values are passed
-            this will be used for shading points according to
-            density (largely only of relevance for very large
-            datasets). If values are passed this will be used for
-            shading according the value. Note that if theme
-            is passed then this value will be overridden by the
-            corresponding option of the theme.
-        color_key: dict or array, shape (n_categories) (optional, default None)
-            A way to assign colors to categoricals. This can either be
-            an explicit dict mapping labels to colors (as strings of form
-            '#RRGGBB'), or an array like object providing one color for
-            each distinct category being provided in ``labels``. Either
-            way this mapping will be used to color points according to
-            the label. Note that if theme
-            is passed then this value will be overridden by the
-            corresponding option of the theme.
-        color_key_cmap: string (optional, default 'Spectral')
-            The name of a matplotlib colormap to use for categorical coloring.
-            If an explicit ``color_key`` is not given a color mapping for
-            categories can be generated from the label list and selecting
-            a matching list of colors from the given colormap. Note
-            that if theme
-            is passed then this value will be overridden by the
-            corresponding option of the theme.
-        background: string (optional, default 'white)
-            The color of the background. Usually this will be either
-            'white' or 'black', but any color name will work. Ideally
-            one wants to match this appropriately to the colors being
-            used for points etc. This is one of the things that themes
-            handle for you. Note that if theme
-            is passed then this value will be overridden by the
-            corresponding option of the theme.
-        width: int (optional, default 800)
-            The desired width of the plot in pixels.
-        height: int (optional, default 800)
-            The desired height of the plot in pixels
-        sort: `str` (optional, default `raw`)
-            The method to reorder data so that high values points will be on top of background points. Can be one of
-            {'raw', 'abs'}, i.e. sorted by raw data or sort by absolute values.
-        save_show_or_return: {'show', 'save', 'return', 'both', 'all'} (default: `return`)
-            Whether to save, show or return the figure.
-        save_kwargs: `dict` (default: `{}`)
-            A dictionary that will passed to the save_fig function. By default it is an empty dictionary and the save_fig function
-            will use the {"path": None, "prefix": 'connectivity_base', "dpi": None, "ext": 'pdf', "transparent": True, "close":
-            True, "verbose": True} as its parameters. Otherwise you can provide a dictionary that properly modify those keys
-            according to your needs.
-
-    Returns
-    -------
-    result:
-        Either return None or a matplotlib axis with the relevant plot displayed based on arguments.
-        If you are using a notbooks and have ``%matplotlib inline`` set
-        then this will simply display inline.
-=======
                * 'darkgreen'.
             Defaults to None.
         cmap: the name of a matplotlib colormap to use for coloring or shading points. If no labels or values are passed
@@ -266,7 +208,6 @@
     Returns:
         The matplotlib axis with the relevant plot displayed by default. If `save_show_or_return` is set to be `"show"`
         or `"save"`, nothing would be returned.
->>>>>>> 7398a6ab
     """
 
     try:
@@ -436,36 +377,6 @@
 ) -> Optional[Figure]:
     """Plot nearest neighbor graph of cells used to embed data into low dimension space.
 
-<<<<<<< HEAD
-    Parameters
-    ----------
-        adata: :class:`~anndata.AnnData`
-            an Annodata object that include the umap embedding and simplicial graph.
-        x: `int`
-            The first component of the embedding.
-        y: `int`
-            The second component of the embedding.
-        color: `str` or list of `str` or None (default: 'ntr')
-            Gene name(s) or cell annotation column(s)
-        basis: `str` or list of `str` (default: `X`)
-            Which low dimensional embedding will be used to visualize the cell.
-        layer: `str` or list of `str` (default: `X`)
-            The layers of data to represent the gene expression level.
-        highlights: `list`, `list of list` or None (default: `None`)
-            The list that cells will be restricted to.
-        save_show_or_return: {'show', 'save', 'return', 'both', 'all'} (default: `show`)
-            Whether to save, show or return the figure.
-        save_kwargs: `dict` (default: `{}`)
-            A dictionary that will passed to the save_fig function. By default it is an empty dictionary and the save_fig function
-            will use the {"path": None, "prefix": 'nneighbors', "dpi": None, "ext": 'pdf', "transparent": True, "close":
-            True, "verbose": True} as its parameters. Otherwise you can provide a dictionary that properly modify those keys
-            according to your needs.
-        %(con_base.parameters.no_edge_df|save_show_or_return|save_kwargs)s
-
-    Returns
-    -------
-    Nothing but plot the nearest neighbor graph.
-=======
     Args:
         adata: an Annodata object that include the umap embedding and simplicial graph.
         x: the first component of the embedding. Defaults to 0.
@@ -541,7 +452,6 @@
     Returns:
         The matplotlib axis with the plotted knn graph by default. If `save_show_or_return` is set to be `"show"`
         or `"save"`, nothing would be returned.
->>>>>>> 7398a6ab
     """
 
     import matplotlib.pyplot as plt
