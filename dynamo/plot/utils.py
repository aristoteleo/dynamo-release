import copy
import math
import os

# import matplotlib.tri as tri
import warnings
<<<<<<< HEAD
from typing import Any, Dict, Literal, Optional
=======
from typing import Dict, List, Optional, Tuple
>>>>>>> 199d9b99
from warnings import warn

import matplotlib
import matplotlib.patheffects as PathEffects
import matplotlib.pyplot as plt
import numba
import numpy as np
import pandas as pd
from matplotlib.lines import Line2D
from matplotlib.patches import Patch
from matplotlib.axes import Axes
from scipy.spatial import Delaunay

from ..configuration import _themes, reset_rcParams
from ..dynamo_logger import main_debug
from ..tools.utils import integrate_vf, update_dict  # integrate_vf_ivp


# ---------------------------------------------------------------------------------------------------
# variable checking utilities
def is_gene_name(adata, var):
    if type(var) in [str, np.str_]:
        return var in adata.var.index
    else:
        return False


def is_cell_anno_column(adata, var):
    if type(var) in [str, np.str_]:
        return var in adata.obs.columns
    else:
        return False


def is_layer_keys(adata, var):
    if type(var) in [str, np.str_]:
        return var in adata.layers.keys()
    else:
        return False


def is_list_of_lists(list_of_lists):
    all(isinstance(elem, list) for elem in list_of_lists)


def get_color_map_from_labels(labels: np.ndarray, color_key_cmap: str = "glasbey_white") -> np.ndarray:
    """Generate a color map according to given labels.

    Args:
         labels: the label representing the groups of data.
         color_key_cmap: the cmap used to generate the colors. Recommend 'glasbey_white'/'glasbey_black' for continuous
            data, and 'inferno'/'viridis' for discrete data.

    Returns:
        The mapping of colors corresponding to each unique label.
    """
    unique_labels = np.unique(labels)
    num_labels = unique_labels.shape[0]
    color_key = plt.get_cmap(color_key_cmap)(np.linspace(0, 1, num_labels))
    return dict(zip(unique_labels, color_key))


def _get_adata_color_vec(adata, layer, col):
    if layer in ["protein", "X_protein"]:
        _color = adata.obsm[layer].loc[col, :]
    elif layer == "X":
        _color = adata.obs_vector(col, layer=None)
    else:
        _color = adata.obs_vector(col, layer=layer)
    return np.array(_color).flatten()


def calculate_colors(
    points,
    ax=None,
    labels=None,
    values=None,
    highlights=None,
    cmap="Blues",
    color_key=None,
    color_key_cmap="Spectral",
    background="white",
    width=7,
    height=5,
    vmin=2,
    vmax=98,
    sort="raw",
    sym_c=False,
    projection=None,  # default in matplotlib
    **kwargs,
):
    import matplotlib.pyplot as plt
    from matplotlib.ticker import MaxNLocator

    dpi = plt.rcParams["figure.dpi"]
    width, height = width * dpi, height * dpi
    rasterized = kwargs["rasterized"] if "rasterized" in kwargs.keys() else None
    # """Use matplotlib to plot points"""
    # point_size = 500.0 / np.sqrt(points.shape[0])

    legend_elements = None

    if ax is None:
        dpi = plt.rcParams["figure.dpi"]
        fig = plt.figure(figsize=(width / dpi, height / dpi))
        ax = fig.add_subplot(111, projection=projection)

    ax.set_facecolor(background)

    # Color by labels
    if labels is not None:
        main_debug("labels are not None, drawing by labels")
        color_type = "labels"

        if labels.shape[0] != points.shape[0]:
            raise ValueError(
                "Labels must have a label for "
                "each sample (size mismatch: {} {})".format(labels.shape[0], points.shape[0])
            )
        if color_key is None:
            main_debug("color_key is None")
            cmap = copy.copy(matplotlib.cm.get_cmap(color_key_cmap))
            cmap.set_bad("lightgray")
            colors = None

            if highlights is None:
                unique_labels = np.unique(labels)
                num_labels = unique_labels.shape[0]
                color_key = plt.get_cmap(color_key_cmap)(np.linspace(0, 1, num_labels))
            else:
                if type(highlights) is str:
                    highlights = [highlights]
                highlights.append("other")
                unique_labels = np.array(highlights)
                num_labels = unique_labels.shape[0]
                color_key = _to_hex(plt.get_cmap(color_key_cmap)(np.linspace(0, 1, num_labels)))
                color_key[-1] = "#bdbdbd"  # lightgray hex code https://www.color-hex.com/color/d3d3d3

                labels[[i not in highlights[:-1] for i in labels]] = "other"
                points = pd.DataFrame(points)
                points["label"] = pd.Categorical(labels)

                # reorder data so that highlighting points will be on top of background points
                highlight_ids, background_ids = (
                    points["label"] != "other",
                    points["label"] == "other",
                )
                # reorder_data = points.copy(deep=True)
                # (
                #     reorder_data.loc[:(sum(background_ids) - 1), :],
                #     reorder_data.loc[sum(background_ids):, :],
                # ) = (points.loc[background_ids, :].values, points.loc[highlight_ids, :].values)
                points = pd.concat(
                    (
                        points.loc[background_ids, :],
                        points.loc[highlight_ids, :],
                    )
                ).values
                labels = points[:, 2]

        # WARNING: do not change the following line to "elif" during refactor
        # This if-else branch is not logically parallel to the previous one. The following branch sets `colors`.
        if isinstance(color_key, dict):
            main_debug("color_key is a dict")
            colors = pd.Series(labels).map(color_key).values
            unique_labels = np.unique(labels)
            legend_elements = [
                # Patch(facecolor=color_key[k], label=k) for k in unique_labels
                Line2D(
                    [0],
                    [0],
                    marker="o",
                    color=color_key[k],
                    label=k,
                    linestyle="None",
                )
                for k in unique_labels
            ]
        else:
            main_debug("color_key is not None and not a dict")
            unique_labels = np.unique(labels)
            if len(color_key) < unique_labels.shape[0]:
                raise ValueError("Color key must have enough colors for the number of labels")

            new_color_key = {k: color_key[i] for i, k in enumerate(unique_labels)}
            legend_elements = [
                # Patch(facecolor=color_key[i], label=k)
                Line2D(
                    [0],
                    [0],
                    marker="o",
                    color=color_key[i],
                    label=k,
                    linestyle="None",
                )
                for i, k in enumerate(unique_labels)
            ]
            colors = pd.Series(labels).map(new_color_key)

    # Color by values
    elif values is not None:
        main_debug("drawing points by values")
        color_type = "values"
        cmap_ = copy.copy(matplotlib.cm.get_cmap(cmap))
        cmap_.set_bad("lightgray")

        with warnings.catch_warnings():
            warnings.simplefilter("ignore")
            matplotlib.cm.register_cmap(name=cmap_.name, cmap=cmap_, override_builtin=True)

        if values.shape[0] != points.shape[0]:
            raise ValueError(
                "Values must have a value for "
                "each sample (size mismatch: {} {})".format(values.shape[0], points.shape[0])
            )
        # reorder data so that high values points will be on top of background points
        sorted_id = (
            np.argsort(abs(values)) if sort == "abs" else np.argsort(-values) if sort == "neg" else np.argsort(values)
        )
        values, points = values[sorted_id], points[sorted_id, :]

        # if there are very few cells have expression, set the vmin/vmax only based on positive values to
        # get rid of outliers
        if np.nanmin(values) == 0:
            n_pos_cells = sum(values > 0)
            if 0 < n_pos_cells / len(values) < 0.02:
                vmin = 0 if n_pos_cells == 1 else np.percentile(values[values > 0], 2)
                vmax = np.nanmax(values) if n_pos_cells == 1 else np.percentile(values[values > 0], 98)
                if vmin + vmax in [1, 100]:
                    vmin += 1e-12
                    vmax += 1e-12

        # if None: min/max from data
        # if positive and sum up to 1, take fraction
        # if positive and sum up to 100, take percentage
        # otherwise take the data
        _vmin = (
            np.nanmin(values)
            if vmin is None
            else np.nanpercentile(values, vmin * 100)
            if (vmin + vmax == 1 and 0 <= vmin < vmax)
            else np.nanpercentile(values, vmin)
            if (vmin + vmax == 100 and 0 <= vmin < vmax)
            else vmin
        )
        _vmax = (
            np.nanmax(values)
            if vmax is None
            else np.nanpercentile(values, vmax * 100)
            if (vmin + vmax == 1 and 0 <= vmin < vmax)
            else np.nanpercentile(values, vmax)
            if (vmin + vmax == 100 and 0 <= vmin < vmax)
            else vmax
        )

        if sym_c and _vmin < 0 and _vmax > 0:
            bounds = np.nanmax([np.abs(_vmin), _vmax])
            bounds = bounds * np.array([-1, 1])
            _vmin, _vmax = bounds


        if "norm" in kwargs:
            norm = kwargs["norm"]
        else:
            norm = matplotlib.colors.Normalize(vmin=_vmin, vmax=_vmax)

        mappable = matplotlib.cm.ScalarMappable(norm=norm, cmap=cmap)
        mappable.set_array(values)

        cmap = matplotlib.cm.get_cmap(cmap)
        colors = cmap(values)
    # No color (just pick the midpoint of the cmap)
    else:
        main_debug("drawing points without color passed in args, using midpoint of the cmap")
        color_type = "midpoint"
        colors = plt.get_cmap(cmap)(0.5)

    return (colors, color_type, None) if color_type != "labels" else (colors.values, color_type, legend_elements)


# ---------------------------------------------------------------------------------------------------
# plotting utilities that borrowed from umap
# link: https://github.com/lmcinnes/umap/blob/7e051d8f3c4adca90ca81eb45f6a9d1372c076cf/umap/plot.py


def map2color(val, min=None, max=None, cmap="viridis"):
    import matplotlib
    import matplotlib.cm as cm
    import matplotlib.pyplot as plt

    minima = np.min(val) if min is None else min
    maxima = np.max(val) if max is None else max

    norm = matplotlib.colors.Normalize(vmin=minima, vmax=maxima, clip=True)
    mapper = cm.ScalarMappable(norm=norm, cmap=plt.get_cmap(cmap))

    cols = [mapper.to_rgba(v) for v in val]

    return cols


def _to_hex(arr):
    return [matplotlib.colors.to_hex(c) for c in arr]


# https://stackoverflow.com/questions/8468855/convert-a-rgb-colour-value-to-decimal
"""
Convert RGB color to decimal RGB integers are typically treated as three distinct bytes where \
the left-most (highest-order) byte is red, the middle byte is green and the right-most (lowest-order) byte is blue. \
"""


@numba.vectorize(["uint8(uint32)", "uint8(uint32)"])
def _red(x):
    return (x & 0xFF0000) >> 16


@numba.vectorize(["uint8(uint32)", "uint8(uint32)"])
def _green(x):
    return (x & 0x00FF00) >> 8


@numba.vectorize(["uint8(uint32)", "uint8(uint32)"])
def _blue(x):
    return x & 0x0000FF


def _embed_datashader_in_an_axis(datashader_image, ax):
    img_rev = datashader_image.data[::-1]
    mpl_img = np.dstack([_blue(img_rev), _green(img_rev), _red(img_rev)])
    ax.imshow(mpl_img)
    return ax


def _get_extent(points):
    """Compute bounds on a space with appropriate padding"""
    min_x = np.min(points[:, 0])
    max_x = np.max(points[:, 0])
    min_y = np.min(points[:, 1])
    max_y = np.max(points[:, 1])

    extent = (
        np.round(min_x - 0.05 * (max_x - min_x)),
        np.round(max_x + 0.05 * (max_x - min_x)),
        np.round(min_y - 0.05 * (max_y - min_y)),
        np.round(max_y + 0.05 * (max_y - min_y)),
    )

    return extent


def _select_font_color(background):
    if background in ["k", "black"]:
        font_color = "white"
    elif background in ["w", "white"]:
        font_color = "black"
    elif background.startswith("#"):
        mean_val = np.mean(
            # specify 0 as the base in order to invoke this prefix-guessing behavior;
            # omitting it means to assume base-10
            [int("0x" + c, 0) for c in (background[1:3], background[3:5], background[5:7])]
        )
        if mean_val > 126:
            font_color = "black"
        else:
            font_color = "white"

    else:
        font_color = "black"

    return font_color


def _scatter_projection(ax, points, projection, **kwargs):
    if projection == "3d":
        ax.scatter(points[:, 0], points[:, 1], points[:, 2], **kwargs)
    else:
        ax.scatter(points[:, 0], points[:, 1], **kwargs)


def _matplotlib_points(
    points,
    ax=None,
    labels=None,
    values=None,
    highlights=None,
    cmap="Blues",
    color_key=None,
    color_key_cmap="Spectral",
    background="white",
    width=7,
    height=5,
    show_legend=True,
    vmin=2,
    vmax=98,
    sort="raw",
    frontier=False,
    contour=False,
    ccmap=None,
    calpha=0.4,
    sym_c=False,
    inset_dict={},
    show_colorbar=True,
    projection=None,  # default in matplotlib
    **kwargs,
):
    import matplotlib.pyplot as plt
    from matplotlib.ticker import MaxNLocator

    dpi = plt.rcParams["figure.dpi"]
    width, height = width * dpi, height * dpi
    rasterized = kwargs["rasterized"] if "rasterized" in kwargs.keys() else None
    # """Use matplotlib to plot points"""
    # point_size = 500.0 / np.sqrt(points.shape[0])

    legend_elements = None

    if ax is None:
        dpi = plt.rcParams["figure.dpi"]
        fig = plt.figure(figsize=(width / dpi, height / dpi))
        ax = fig.add_subplot(
            111, projection=projection, computed_zorder=False,
        ) if projection == "3d" else fig.add_subplot(111, projection=projection)

    ax.set_facecolor(background)

    # Color by labels
    unique_labels = []

    if labels is not None:
        main_debug("labels are not None, drawing by labels")
        if labels.shape[0] != points.shape[0]:
            raise ValueError(
                "Labels must have a label for "
                "each sample (size mismatch: {} {})".format(labels.shape[0], points.shape[0])
            )
        if color_key is None:
            main_debug("color_key is None")
            cmap = copy.copy(matplotlib.cm.get_cmap(color_key_cmap))
            cmap.set_bad("lightgray")
            colors = None

            if highlights is None:
                unique_labels = np.unique(labels)
                num_labels = unique_labels.shape[0]
                color_key = plt.get_cmap(color_key_cmap)(np.linspace(0, 1, num_labels))
            else:
                if type(highlights) is str:
                    highlights = [highlights]
                highlights.append("other")
                unique_labels = np.array(highlights)
                num_labels = unique_labels.shape[0]
                color_key = _to_hex(plt.get_cmap(color_key_cmap)(np.linspace(0, 1, num_labels)))
                color_key[-1] = "#bdbdbd"  # lightgray hex code https://www.color-hex.com/color/d3d3d3

                labels[[i not in highlights[:-1] for i in labels]] = "other"
                points = pd.DataFrame(points)
                points["label"] = pd.Categorical(labels)

                # reorder data so that highlighting points will be on top of background points
                highlight_ids, background_ids = (
                    points["label"] != "other",
                    points["label"] == "other",
                )
                # reorder_data = points.copy(deep=True)
                # (
                #     reorder_data.loc[:(sum(background_ids) - 1), :],
                #     reorder_data.loc[sum(background_ids):, :],
                # ) = (points.loc[background_ids, :].values, points.loc[highlight_ids, :].values)
                points = pd.concat(
                    (
                        points.loc[background_ids, :],
                        points.loc[highlight_ids, :],
                    )
                ).values
                labels = points[:, 2]

        # WARNING: do not change the following line to "elif" during refactor
        # This if-else branch is not logically parallel to the previous one. The following branch sets `colors`.
        if isinstance(color_key, dict):
            main_debug("color_key is a dict")
            colors = pd.Series(labels).map(color_key).values
            unique_labels = np.unique(labels)
            legend_elements = [
                # Patch(facecolor=color_key[k], label=k) for k in unique_labels
                Line2D(
                    [0],
                    [0],
                    marker="o",
                    color=color_key[k],
                    label=k,
                    linestyle="None",
                )
                for k in unique_labels
            ]
        else:
            main_debug("color_key is not None and not a dict")
            unique_labels = np.unique(labels)
            if len(color_key) < unique_labels.shape[0]:
                raise ValueError("Color key must have enough colors for the number of labels")

            new_color_key = {k: color_key[i] for i, k in enumerate(unique_labels)}
            legend_elements = [
                # Patch(facecolor=color_key[i], label=k)
                Line2D(
                    [0],
                    [0],
                    marker="o",
                    color=color_key[i],
                    label=k,
                    linestyle="None",
                )
                for i, k in enumerate(unique_labels)
            ]
            colors = pd.Series(labels).map(new_color_key)

        if frontier:
            main_debug("drawing frontier")
            _scatter_projection(
                ax,
                points,
                projection,
                s=kwargs["s"] * 2,
                c="0.0",
                lw=2,
                rasterized=rasterized,
            )
            _scatter_projection(
                ax,
                points,
                projection,
                s=kwargs["s"] * 2,
                c="1.0",
                lw=0,
                rasterized=rasterized,
            )
            _scatter_projection(
                ax,
                points,
                projection,
                c=colors,
                plotnonfinite=True,
                **kwargs,
            )
        elif contour:
            main_debug("drawing contour")
            # try:
            #     from shapely.geometry import Polygon, MultiPoint, Point
            # except ImportError:
            #     raise ImportError(
            #         "If you want to use the tricontourf in plotting function, you need to install `shapely` "
            #         "package via `pip install shapely` see more details at https://pypi.org/project/Shapely/,"
            #     )
            #
            # x, y = points[:, :2].T
            # triang = tri.Triangulation(x, y)
            # concave_hull, edge_points = alpha_shape(x, y, alpha=calpha)
            # ax = plot_polygon(concave_hull, ax=ax)
            #
            # # Use the mean distance between the triangulated x & y poitns
            # x2 = x[triang.triangles].mean(axis=1)
            # y2 = y[triang.triangles].mean(axis=1)
            # ##note the very obscure mean command, which, if not present causes an error.
            # ##now we need some masking condition.
            #
            # # Create an empty set to fill with zeros and ones
            # cond = np.empty(len(x2))
            # # iterate through points checking if the point lies within the polygon
            # for i in range(len(x2)):
            #     cond[i] = concave_hull.contains(Point(x2[i], y2[i]))
            #
            # mask = np.where(cond, 0, 1)
            # # apply masking
            # triang.set_mask(mask)
            #
            # # ax.tricontourf(triang, values, cmap=ccmap)
            import seaborn as sns

            ccmap = "viridis" if ccmap is None else ccmap
            df = pd.DataFrame(points, columns=["x", "y", "z"][: points.shape[1]])
            ax = sns.kdeplot(
                data=df.iloc[:, :2],
                x="x",
                y="y",
                fill=True,
                alpha=calpha,
                palette=ccmap,
                ax=ax,
                thresh=0,
                levels=100,
            )
            x, y = points[:, :2].T
            _scatter_projection(
                ax,
                points,
                projection,
                c=colors,
                plotnonfinite=True,
                zorder=21,
                **kwargs,
            )
        else:
            main_debug("drawing without frontiers and contour")
            _scatter_projection(
                ax,
                points,
                projection,
                c=colors,
                plotnonfinite=True,
                **kwargs,
            )

    # Color by values
    elif values is not None:
        main_debug("drawing points by values")
        cmap_ = copy.copy(matplotlib.cm.get_cmap(cmap))
        cmap_.set_bad("lightgray")

        with warnings.catch_warnings():
            warnings.simplefilter("ignore")
            matplotlib.cm.register_cmap(name=cmap_.name, cmap=cmap_, override_builtin=True)

        if values.shape[0] != points.shape[0]:
            raise ValueError(
                "Values must have a value for "
                "each sample (size mismatch: {} {})".format(values.shape[0], points.shape[0])
            )
        # reorder data so that high values points will be on top of background points
        sorted_id = (
            np.argsort(abs(values)) if sort == "abs" else np.argsort(-values) if sort == "neg" else np.argsort(values)
        )
        values, points = values[sorted_id], points[sorted_id, :]

        # if there are very few cells have expression, set the vmin/vmax only based on positive values to
        # get rid of outliers
        if np.nanmin(values) == 0:
            n_pos_cells = sum(values > 0)
            if 0 < n_pos_cells / len(values) < 0.02:
                vmin = 0 if n_pos_cells == 1 else np.percentile(values[values > 0], 2)
                vmax = np.nanmax(values) if n_pos_cells == 1 else np.percentile(values[values > 0], 98)
                if vmin + vmax in [1, 100]:
                    vmin += 1e-12
                    vmax += 1e-12

        # if None: min/max from data
        # if positive and sum up to 1, take fraction
        # if positive and sum up to 100, take percentage
        # otherwise take the data
        _vmin = (
            np.nanmin(values)
            if vmin is None
            else np.nanpercentile(values, vmin * 100)
            if (vmin + vmax == 1 and 0 <= vmin < vmax)
            else np.nanpercentile(values, vmin)
            if (vmin + vmax == 100 and 0 <= vmin < vmax)
            else vmin
        )
        _vmax = (
            np.nanmax(values)
            if vmax is None
            else np.nanpercentile(values, vmax * 100)
            if (vmin + vmax == 1 and 0 <= vmin < vmax)
            else np.nanpercentile(values, vmax)
            if (vmin + vmax == 100 and 0 <= vmin < vmax)
            else vmax
        )

        if sym_c and _vmin < 0 and _vmax > 0:
            bounds = np.nanmax([np.abs(_vmin), _vmax])
            bounds = bounds * np.array([-1, 1])
            _vmin, _vmax = bounds

        if frontier:
            main_debug("drawing frontier")
            _scatter_projection(
                ax,
                points,
                projection,
                s=kwargs["s"] * 2,
                c="0.0",
                lw=2,
                rasterized=rasterized,
            )
            _scatter_projection(
                ax,
                points,
                projection,
                s=kwargs["s"] * 2,
                c="1.0",
                lw=0,
                rasterized=rasterized,
            )
            _scatter_projection(
                ax,
                points,
                projection,
                c=values,
                cmap=cmap,
                vmin=_vmin,
                vmax=_vmax,
                plotnonfinite=True,
                **kwargs,
            )
        elif contour:
            main_debug("drawing contour")
            # try:
            #     from shapely.geometry import Polygon, MultiPoint, Point
            # except ImportError:
            #     raise ImportError(
            #         "If you want to use the tricontourf in plotting function, you need to install `shapely` "
            #         "package via `pip install shapely` see more details at https://pypi.org/project/Shapely/,"
            #     )
            #
            # x, y = points[:, :2].T
            # triang = tri.Triangulation(x, y)
            # concave_hull, edge_points = alpha_shape(x, y, alpha=calpha)
            # ax = plot_polygon(concave_hull, ax=ax)
            #
            # # Use the mean distance between the triangulated x & y poitns
            # x2 = x[triang.triangles].mean(axis=1)
            # y2 = y[triang.triangles].mean(axis=1)
            # ##note the very obscure mean command, which, if not present causes an error.
            # ##now we need some masking condition.
            #
            # # Create an empty set to fill with zeros and ones
            # cond = np.empty(len(x2))
            # # iterate through points checking if the point lies within the polygon
            # for i in range(len(x2)):
            #     cond[i] = concave_hull.contains(Point(x2[i], y2[i]))
            #
            # mask = np.where(cond, 0, 1)
            # # apply masking
            # triang.set_mask(mask)

            ccmap = "viridis" if ccmap is None else ccmap
            # # ax.tricontourf(triang, values, cmap=ccmap)
            # _scatter_projection(x, y,
            #            c=values,
            #            cmap=cmap,
            #            plotnonfinite=True,
            #            **kwargs, )
            import seaborn as sns

            df = pd.DataFrame(points, columns=["x", "y", "z"][: points.shape[1]])
            ax = sns.kdeplot(
                data=df.iloc[:, :2],
                x="x",
                y="y",
                fill=True,
                alpha=calpha,
                palette=ccmap,
                ax=ax,
                thresh=0,
                levels=100,
            )
            _scatter_projection(
                ax,
                points,
                projection,
                c=values,
                cmap=cmap,
                vmin=_vmin,
                vmax=_vmax,
                plotnonfinite=True,
                **kwargs,
            )
        else:
            main_debug("drawing without frontiers and contour")
            main_debug("using cmap: %s" % (str(cmap)))
            _scatter_projection(
                ax,
                points,
                projection,
                c=values,
                cmap=cmap,
                vmin=_vmin,
                vmax=_vmax,
                plotnonfinite=True,
                **kwargs,
            )

        if "norm" in kwargs:
            norm = kwargs["norm"]
        else:
            norm = matplotlib.colors.Normalize(vmin=_vmin, vmax=_vmax)

        mappable = matplotlib.cm.ScalarMappable(norm=norm, cmap=cmap)
        mappable.set_array(values)
        if show_colorbar:
            cb = plt.colorbar(mappable, cax=set_colorbar(ax, inset_dict), ax=ax)
            cb.set_alpha(1)
            cb.draw_all()
            cb.locator = MaxNLocator(nbins=3, integer=True)
            cb.update_ticks()

        cmap = matplotlib.cm.get_cmap(cmap)
        colors = cmap(values)
    # No color (just pick the midpoint of the cmap)
    else:
        main_debug("drawing points without color passed in args, using midpoint of the cmap")
        colors = plt.get_cmap(cmap)(0.5)
        _scatter_projection(ax, points, projection, c=colors, **kwargs)

    if show_legend and legend_elements is not None:
        if len(unique_labels) == 1 and show_legend == "on data":
            ax.legend(
                handles=legend_elements,
                bbox_to_anchor=(1.04, 1),
                loc=matplotlib.rcParams["legend.loc"],
                ncol=len(unique_labels) // 15 + 1,
            )
        elif len(unique_labels) > 1 and show_legend == "on data":
            font_color = "white" if background in ["black", "#ffffff"] else "black"
            for i in unique_labels:
                if i == "other":
                    continue
                if projection == "3d":
                    color_cnt = np.nanmedian(points[np.where(labels == i)[0], :3].astype("float"), 0)
                else:
                    color_cnt = np.nanmedian(points[np.where(labels == i)[0], :2].astype("float"), 0)
                txt = ax.text(
                    *color_cnt,
                    str(i),
                    color=_select_font_color(font_color),
                    zorder=1000,
                    verticalalignment="center",
                    horizontalalignment="center",
                    weight="bold",
                )  #
                txt.set_path_effects(
                    [
                        PathEffects.Stroke(linewidth=1.5, foreground=font_color, alpha=0.8),
                        PathEffects.Normal(),
                    ]
                )
        else:
            ax.legend(
                handles=legend_elements,
                bbox_to_anchor=(1.04, 1),
                # loc=show_legend,
                ncol=len(unique_labels) // 15 + 1,
            )
    else:
        main_debug("hiding legend")

    return ax, colors


def _datashade_points(
    points,
    ax=None,
    labels=None,
    values=None,
    highlights=None,
    cmap="blue",
    color_key=None,
    color_key_cmap="Spectral",
    background="black",
    width=7,
    height=5,
    show_legend=True,
    vmin=2,
    vmax=98,
    sort="raw",
    projection="2d",
    **kwargs,
):
    import datashader as ds
    import datashader.transfer_functions as tf
    import matplotlib.pyplot as plt

    dpi = plt.rcParams["figure.dpi"]
    width, height = width * dpi, height * dpi

    """Use datashader to plot points"""
    extent = _get_extent(points)
    canvas = ds.Canvas(
        plot_width=int(width),
        plot_height=int(height),
        x_range=(extent[0], extent[1]),
        y_range=(extent[2], extent[3]),
    )
    data = pd.DataFrame(points, columns=("x", "y"))

    legend_elements = None

    # Color by labels
    if labels is not None:
        if labels.shape[0] != points.shape[0]:
            raise ValueError(
                "Labels must have a label for "
                "each sample (size mismatch: {} {})".format(labels.shape[0], points.shape[0])
            )

        labels = np.array(labels, dtype="str")
        data["label"] = pd.Categorical(labels)
        if color_key is None and color_key_cmap is None:
            aggregation = canvas.points(data, "x", "y", agg=ds.count_cat("label"))
            result = tf.shade(aggregation, how="eq_hist")
        elif color_key is None:
            cmap = matplotlib.cm.get_cmap(color_key_cmap)
            cmap.set_bad("lightgray")
            # add plotnonfinite=True to canvas.points

            if highlights is None:
                aggregation = canvas.points(data, "x", "y", agg=ds.count_cat("label"))
                unique_labels = np.unique(labels)
                num_labels = unique_labels.shape[0]
                color_key = _to_hex(plt.get_cmap(color_key_cmap)(np.linspace(0, 1, num_labels)))
            else:
                highlights.append("other")
                unique_labels = np.array(highlights)
                num_labels = unique_labels.shape[0]
                color_key = _to_hex(plt.get_cmap(color_key_cmap)(np.linspace(0, 1, num_labels)))
                color_key[-1] = "#bdbdbd"  # lightgray hex code https://www.color-hex.com/color/d3d3d3

                labels[[i not in highlights for i in labels]] = "other"
                data["label"] = pd.Categorical(labels)

                # reorder data so that highlighting points will be on top of background points
                highlight_ids, background_ids = (
                    data["label"] != "other",
                    data["label"] == "other",
                )
                reorder_data = data.copy(deep=True)
                (reorder_data.iloc[: sum(background_ids), :], reorder_data.iloc[sum(background_ids) :, :],) = (
                    data.iloc[background_ids, :],
                    data.iloc[highlight_ids, :],
                )
                aggregation = canvas.points(reorder_data, "x", "y", agg=ds.count_cat("label"))

            legend_elements = [Patch(facecolor=color_key[i], label=k) for i, k in enumerate(unique_labels)]
            result = tf.shade(aggregation, color_key=color_key, how="eq_hist")
        else:
            aggregation = canvas.points(data, "x", "y", agg=ds.count_cat("label"))

            legend_elements = [Patch(facecolor=color_key[k], label=k) for k in color_key.keys()]
            result = tf.shade(aggregation, color_key=color_key, how="eq_hist")

    # Color by values
    elif values is not None:
        cmap_ = matplotlib.cm.get_cmap(cmap)
        cmap_.set_bad("lightgray")

        if values.shape[0] != points.shape[0]:
            raise ValueError(
                "Values must have a value for "
                "each sample (size mismatch: {} {})".format(values.shape[0], points.shape[0])
            )
        # reorder data so that high values data will be on top of background data
        sorted_id = np.argsort(abs(values)) if sort == "abs" else np.argsort(values)
        values, data = values[sorted_id], data.iloc[sorted_id, :]

        values[np.isnan(values)] = 0
        _vmin = np.min(values) if vmin is None else np.percentile(values, vmin)
        _vmax = np.min(values) if vmin is None else np.percentile(values, vmax)

        values = np.clip(values, _vmin, _vmax)

        unique_values = np.unique(values)
        if unique_values.shape[0] >= 256:
            min_val, max_val = np.min(values), np.max(values)
            bin_size = (max_val - min_val) / 255.0
            data["val_cat"] = pd.Categorical(np.round((values - min_val) / bin_size).astype(np.int16))
            aggregation = canvas.points(data, "x", "y", agg=ds.count_cat("val_cat"))
            color_key = _to_hex(plt.get_cmap(cmap)(np.linspace(0, 1, 256)))
            result = tf.shade(aggregation, color_key=color_key, how="eq_hist")
        else:
            data["val_cat"] = pd.Categorical(values)
            aggregation = canvas.points(data, "x", "y", agg=ds.count_cat("val_cat"))
            color_key_cols = _to_hex(plt.get_cmap(cmap)(np.linspace(0, 1, unique_values.shape[0])))
            color_key = dict(zip(unique_values, color_key_cols))
            result = tf.shade(aggregation, color_key=color_key, how="eq_hist")

    # Color by density (default datashader option)
    else:
        aggregation = canvas.points(data, "x", "y", agg=ds.count())
        result = tf.shade(aggregation, cmap=plt.get_cmap(cmap))

    if background is not None:
        result = tf.set_background(result, background)

    if ax is not None:
        _embed_datashader_in_an_axis(result, ax)
        if show_legend and legend_elements is not None:
            if len(unique_labels) > 1 and show_legend == "on data":
                font_color = "white" if background == "black" else "black"
                for i in unique_labels:
                    color_cnt = np.nanmedian(points.iloc[np.where(labels == i)[0], :2], 0)
                    txt = plt.text(
                        color_cnt[0],
                        color_cnt[1],
                        str(i),
                        color=_select_font_color(font_color),
                        zorder=1000,
                        verticalalignment="center",
                        horizontalalignment="center",
                        weight="bold",
                    )  #
                    txt.set_path_effects(
                        [
                            PathEffects.Stroke(linewidth=1.5, foreground=font_color, alpha=0.8),
                            PathEffects.Normal(),
                        ]
                    )
            else:
                if type(show_legend) == "str":
                    ax.legend(
                        handles=legend_elements,
                        loc=show_legend,
                        ncol=len(unique_labels) // 15 + 1,
                    )
                else:
                    ax.legend(
                        handles=legend_elements,
                        loc="best",
                        ncol=len(unique_labels) // 15 + 1,
                    )
        return ax
    else:
        return result


def interactive(
    umap_object,
    labels=None,
    values=None,
    hover_data=None,
    theme=None,
    cmap="Blues",
    color_key=None,
    color_key_cmap="Spectral",
    background="white",
    width=7,
    height=5,
    point_size=None,
):
    """Create an interactive bokeh plot of a UMAP embedding.
    While static plots are useful, sometimes a plot that
    supports interactive zooming, and hover tooltips for
    individual points is much more desireable. This function
    provides a simple interface for creating such plots. The
    result is a bokeh plot that will be displayed in a notebook.
    Note that more complex tooltips etc. will require custom
    code -- this is merely meant to provide fast and easy
    access to interactive plotting.
    Parameters
    ----------
    umap_object: trained UMAP object
        A trained UMAP object that has a 2D embedding.
    labels: array, shape (n_samples,) (optional, default None)
        An array of labels (assumed integer or categorical),
        one for each data sample.
        This will be used for coloring the points in
        the plot according to their label. Note that
        this option is mutually exclusive to the ``values``
        option.
    values: array, shape (n_samples,) (optional, default None)
        An array of values (assumed float or continuous),
        one for each sample.
        This will be used for coloring the points in
        the plot according to a colorscale associated
        to the total range of values. Note that this
        option is mutually exclusive to the ``labels``
        option.
    hover_data: DataFrame, shape (n_samples, n_tooltip_features)
    (optional, default None)
        A dataframe of tooltip data. Each column of the dataframe
        should be a Series of length ``n_samples`` providing a value
        for each data point. Column names will be used for
        identifying information within the tooltip.
    theme: string (optional, default None)
        A color theme to use for plotting. A small set of
        predefined themes are provided which have relatively
        good aesthetics. Available themes are:
           * 'blue'
           * 'red'
           * 'green'
           * 'inferno'
           * 'fire'
           * 'viridis'
           * 'darkblue'
           * 'darkred'
           * 'darkgreen'
    cmap: string (optional, default 'Blues')
        The name of a matplotlib colormap to use for coloring
        or shading points. If no labels or values are passed
        this will be used for shading points according to
        density (largely only of relevance for very large
        datasets). If values are passed this will be used for
        shading according the value. Note that if theme
        is passed then this value will be overridden by the
        corresponding option of the theme.
    color_key: dict or array, shape (n_categories) (optional, default None)
        A way to assign colors to categoricals. This can either be
        an explicit dict mapping labels to colors (as strings of form
        '#RRGGBB'), or an array like object providing one color for
        each distinct category being provided in ``labels``. Either
        way this mapping will be used to color points according to
        the label. Note that if theme
        is passed then this value will be overridden by the
        corresponding option of the theme.
    color_key_cmap: string (optional, default 'Spectral')
        The name of a matplotlib colormap to use for categorical coloring.
        If an explicit ``color_key`` is not given a color mapping for
        categories can be generated from the label list and selecting
        a matching list of colors from the given colormap. Note
        that if theme
        is passed then this value will be overridden by the
        corresponding option of the theme.
    background: string (optional, default 'white)
        The color of the background. Usually this will be either
        'white' or 'black', but any color name will work. Ideally
        one wants to match this appropriately to the colors being
        used for points etc. This is one of the things that themes
        handle for you. Note that if theme
        is passed then this value will be overridden by the
        corresponding option of the theme.
    width: int (optional, default 800)
        The desired width of the plot in pixels.
    height: int (optional, default 800)
        The desired height of the plot in pixels
    Returns
    -------
    """
    import bokeh.plotting as bpl
    import bokeh.transform as btr

    # from bokeh.plotting import output_notebook, output_file, show
    import datashader as ds
    import holoviews as hv
    import holoviews.operation.datashader as hd
    import matplotlib.pyplot as plt

    dpi = plt.rcParams["figure.dpi"]
    width, height = width * dpi, height * dpi

    if theme is not None:
        cmap = _themes[theme]["cmap"]
        color_key_cmap = _themes[theme]["color_key_cmap"]
        background = _themes[theme]["background"]

    if labels is not None and values is not None:
        raise ValueError("Conflicting options; only one of labels or values should be set")

    points = umap_object.embedding_

    if points.shape[1] != 2:
        raise ValueError("Plotting is currently only implemented for 2D embeddings")

    if point_size is None:
        point_size = 100.0 / np.sqrt(points.shape[0])

    data = pd.DataFrame(umap_object.embedding_, columns=("x", "y"))

    if labels is not None:
        data["label"] = labels

        if color_key is None:
            unique_labels = np.unique(labels)
            num_labels = unique_labels.shape[0]
            color_key = _to_hex(plt.get_cmap(color_key_cmap)(np.linspace(0, 1, num_labels)))

        if isinstance(color_key, dict):
            data["color"] = pd.Series(labels).map(color_key)
        else:
            unique_labels = np.unique(labels)
            if len(color_key) < unique_labels.shape[0]:
                raise ValueError("Color key must have enough colors for the number of labels")

            new_color_key = {k: color_key[i] for i, k in enumerate(unique_labels)}
            data["color"] = pd.Series(labels).map(new_color_key)

        colors = "color"

    elif values is not None:
        data["value"] = values
        palette = _to_hex(plt.get_cmap(cmap)(np.linspace(0, 1, 256)))
        colors = btr.linear_cmap("value", palette, low=np.min(values), high=np.max(values))

    else:
        colors = matplotlib.colors.rgb2hex(plt.get_cmap(cmap)(0.5))

    if points.shape[0] <= width * height // 10:

        if hover_data is not None:
            tooltip_dict = {}
            for col_name in hover_data:
                data[col_name] = hover_data[col_name]
                tooltip_dict[col_name] = "@" + col_name
            tooltips = list(tooltip_dict.items())
        else:
            tooltips = None

        # bpl.output_notebook(hide_banner=True) # this doesn't work for non-notebook use
        data_source = bpl.ColumnDataSource(data)

        plot = bpl.figure(
            width=width,
            height=height,
            tooltips=tooltips,
            background_fill_color=background,
        )
        plot.circle(x="x", y="y", source=data_source, color=colors, size=point_size)

        plot.grid.visible = False
        plot.axis.visible = False

        # bpl.show(plot)
    else:
        if hover_data is not None:
            warn(
                "Too many points for hover data -- tooltips will not" "be displayed. Sorry; try subssampling your data."
            )
        hv.extension("bokeh")
        hv.output(size=300)
        hv.opts('RGB [bgcolor="{}", xaxis=None, yaxis=None]'.format(background))
        if labels is not None:
            point_plot = hv.Points(data, kdims=["x", "y"], vdims=["color"])
            plot = hd.datashade(
                point_plot,
                aggregator=ds.count_cat("color"),
                cmap=plt.get_cmap(cmap),
                width=width,
                height=height,
            )
        elif values is not None:
            min_val = data.values.min()
            val_range = data.values.max() - min_val
            data["val_cat"] = pd.Categorical((data.values - min_val) // (val_range // 256))
            point_plot = hv.Points(data, kdims=["x", "y"], vdims=["val_cat"])
            plot = hd.datashade(
                point_plot,
                aggregator=ds.count_cat("val_cat"),
                cmap=plt.get_cmap(cmap),
                width=width,
                height=height,
            )
        else:
            point_plot = hv.Points(data, kdims=["x", "y"])
            plot = hd.datashade(
                point_plot,
                aggregator=ds.count(),
                cmap=plt.get_cmap(cmap),
                width=width,
                height=height,
            )

    return plot


# ---------------------------------------------------------------------------------------------------
# plotting utilities borrow from velocyto
# link - https://github.com/velocyto-team/velocyto-notebooks/blob/master/python/DentateGyrus.ipynb


def despline(ax=None):
    import matplotlib.pyplot as plt

    ax = plt.gca() if ax is None else ax
    # Hide the right and top spines
    ax.spines["right"].set_visible(False)
    ax.spines["top"].set_visible(False)
    # Only show ticks on the left and bottom spines
    ax.yaxis.set_ticks_position("left")
    ax.xaxis.set_ticks_position("bottom")


def despline_all(ax=None, sides=None):
    # removing the default axis on all sides:
    import matplotlib.pyplot as plt

    ax = plt.gca() if ax is None else ax

    if sides is None:
        sides = ["bottom", "right", "top", "left"]
    for side in sides:
        ax.spines[side].set_visible(False)


def deaxis_all(ax=None):
    # removing the axis ticks
    import matplotlib.pyplot as plt

    ax = plt.gca() if ax is None else ax

    ax.get_xaxis().set_visible(False)
    ax.get_yaxis().set_visible(False)


def minimal_xticks(start, end):
    import matplotlib.pyplot as plt

    end_ = np.around(end, -int(np.log10(end)) + 1)
    xlims = np.linspace(start, end_, 5)
    xlims_tx = [""] * len(xlims)
    xlims_tx[0], xlims_tx[-1] = f"{xlims[0]:.0f}", f"{xlims[-1]:.02f}"
    plt.xticks(xlims, xlims_tx)


def minimal_yticks(start, end):
    import matplotlib.pyplot as plt

    end_ = np.around(end, -int(np.log10(end)) + 1)
    ylims = np.linspace(start, end_, 5)
    ylims_tx = [""] * len(ylims)
    ylims_tx[0], ylims_tx[-1] = f"{ylims[0]:.0f}", f"{ylims[-1]:.02f}"
    plt.yticks(ylims, ylims_tx)


def set_spine_linewidth(ax, lw):
    for axis in ["top", "bottom", "left", "right"]:
        ax.spines[axis].set_linewidth(lw)

    return ax


# ---------------------------------------------------------------------------------------------------
# scatter plot utilities


def scatter_with_colorbar(fig, ax, x, y, c, cmap, **scatter_kwargs):
    # https://stackoverflow.com/questions/32462881/add-colorbar-to-existing-axis
    from mpl_toolkits.axes_grid1 import make_axes_locatable

    divider = make_axes_locatable(ax)
    cax = divider.append_axes("right", size="5%", pad=0.05)
    g = ax.scatter(x, y, c=c, cmap=cmap, **scatter_kwargs)
    fig.colorbar(g, cax=cax, orientation="vertical")

    return fig, ax


def scatter_with_legend(fig, ax, df, font_color, x, y, c, cmap, legend, **scatter_kwargs):
    import matplotlib.patheffects as PathEffects
    import seaborn as sns

    unique_labels = np.unique(c)

    if legend == "on data":
        _ = sns.scatterplot(x, y, hue=c, palette=cmap, ax=ax, legend=False, **scatter_kwargs)

        for i in unique_labels:
            color_cnt = np.nanmedian(df.iloc[np.where(c == i)[0], :2], 0)
            txt = ax.text(
                color_cnt[0],
                color_cnt[1],
                str(i),
                color=font_color,
                zorder=1000,
                verticalalignment="center",
                horizontalalignment="center",
                weight="bold",
            )  # c
            txt.set_path_effects(
                [
                    PathEffects.Stroke(linewidth=1.5, foreground=font_color, alpha=0.8),
                    PathEffects.Normal(),
                ]  # 'w'
            )
    else:
        _ = sns.scatterplot(x, y, hue=c, palette=cmap, ax=ax, legend="full", **scatter_kwargs)
        ax.legend(loc=legend, ncol=unique_labels // 15)

    return fig, ax


def set_colorbar(ax, inset_dict={}):
    """https://matplotlib.org/3.1.0/gallery/axes_grid1/demo_colorbar_with_inset_locator.html"""
    from mpl_toolkits.axes_grid1.inset_locator import inset_axes

    if len(inset_dict) == 0:
        # see more at https://matplotlib.org/gallery/axes_grid1/inset_locator_demo.html
        axins = inset_axes(
            ax,
            width="12%",  # width = 5% of parent_bbox width
            height="100%",  # height : 50%
            loc="upper right",
            bbox_to_anchor=(0.85, 0.97, 0.145, 0.17),
            bbox_transform=ax.transAxes,
            borderpad=1.85,
        )
    else:
        axins = inset_axes(ax, bbox_transform=ax.transAxes, **inset_dict)

    return axins


def arrowed_spines(ax, columns, background="white"):
    """https://stackoverflow.com/questions/33737736/matplotlib-axis-arrow-tip
    modified based on Answer 6
    """
    if type(columns) == str:
        columns = [columns.upper() + " 0", columns.upper() + " 1"]
    import matplotlib.pyplot as plt

    fig = plt.gcf()

    xmin, xmax = ax.get_xlim()
    ymin, ymax = ax.get_ylim()

    # removing the default axis on all sides:
    despline_all(ax)

    # removing the axis ticks
    deaxis_all(ax)

    # get width and height of axes object to compute
    # matching arrowhead length and width
    dps = fig.dpi_scale_trans.inverted()
    bbox = ax.get_window_extent().transformed(dps)
    width, height = bbox.width, bbox.height

    # manual arrowhead width and length (x-axis)
    hw = 1.0 / 20.0 * (ymax - ymin)
    hl = 1.0 / 20.0 * (xmax - xmin)
    lw = 1.0  # axis line width
    ohg = 0.2  # arrow overhang

    # compute matching arrowhead length and width (y-axis)
    yhw = hw / (ymax - ymin) * (xmax - xmin) * height / width
    yhl = hl / (xmax - xmin) * (ymax - ymin) * width / height

    # draw x and y axis
    fc, ec = ("w", "w") if background in ["black", "#ffffff"] else ("k", "k")
    ax.arrow(
        xmin,
        ymin,
        hl * 5 / 2,
        0,
        fc=fc,
        ec=ec,
        lw=lw,
        head_width=hw / 2,
        head_length=hl / 2,
        overhang=ohg / 2,
        length_includes_head=True,
        clip_on=False,
    )
    ax.arrow(
        xmin,
        ymin,
        0,
        hw * 5 / 2,
        fc=fc,
        ec=ec,
        lw=lw,
        head_width=yhw / 2,
        head_length=yhl / 2,
        overhang=ohg / 2,
        length_includes_head=True,
        clip_on=False,
    )

    ax.text(
        xmin + hl * 2.5 / 2,
        ymin - 1.5 * hw / 2,
        columns[0],
        ha="center",
        va="center",
        rotation=0,
        # size=hl * 5 / (2 * len(str(columns[0]))) * 20,
        # size=matplotlib.rcParams['axes.titlesize'],
        size=np.clip((hl + yhw) * 8 / 2, 6, 18),
    )
    ax.text(
        xmin - 1.5 * yhw / 2,
        ymin + hw * 2.5 / 2,
        columns[1],
        ha="center",
        va="center",
        rotation=90,
        # size=hw * 5 / (2 * len(str(columns[1]))) * 20,
        # size=matplotlib.rcParams['axes.titlesize'],
        size=np.clip((hl + yhw) * 8 / 2, 6, 18),
    )

    return ax


# ---------------------------------------------------------------------------------------------------
# vector field plot related utilities


def quiver_autoscaler(X_emb: np.ndarray, V_emb: np.ndarray) -> float:
    """Function to automatically calculate the value for the scale parameter of quiver plot, adapted from scVelo

    Args:
        X_emb: X, Y-axis coordinates
        V_emb: Velocity (U, V) values on the X, Y-axis

    Returns:
        The scale for quiver plot
    """

    import matplotlib.pyplot as plt

    fig, ax = plt.subplots()

    scale_factor = np.ptp(X_emb, 0).mean()
    X_emb = X_emb - X_emb.min(0)

    if len(V_emb.shape) == 3:
        Q = ax.quiver(
            X_emb[0] / scale_factor,
            X_emb[1] / scale_factor,
            V_emb[0],
            V_emb[1],
            angles="xy",
            scale_units="xy",
            scale=None,
        )
    else:
        Q = ax.quiver(
            X_emb[:, 0] / scale_factor,
            X_emb[:, 1] / scale_factor,
            V_emb[:, 0],
            V_emb[:, 1],
            angles="xy",
            scale_units="xy",
            scale=None,
        )

    Q._init()
    fig.clf()
    plt.close(fig)

    return Q.scale / scale_factor * 2


def default_quiver_args(arrow_size, arrow_len=None):
    if isinstance(arrow_size, (list, tuple)) and len(arrow_size) == 3:
        head_w, head_l, ax_l = arrow_size
    elif type(arrow_size) in [int, float]:
        head_w, head_l, ax_l = 10 * arrow_size, 12 * arrow_size, 8 * arrow_size
    else:
        head_w, head_l, ax_l = 10, 12, 8

    scale = 1 / arrow_len if arrow_len is not None else 1 / arrow_size

    return head_w, head_l, ax_l, scale


# ---------------------------------------------------------------------------------------------------
def _plot_traj(y0, t, args, integration_direction, ax, color, lw, f):
    _, y = integrate_vf(y0, t, args, integration_direction, f)  # integrate_vf_ivp

    ax.plot(*y.transpose(), color=color, lw=lw, linestyle="dashed", alpha=0.5)

    ax.scatter(*y0.transpose(), color=color, marker="*")

    return ax


# ---------------------------------------------------------------------------------------------------
# streamline related aesthetics
# ---------------------------------------------------------------------------------------------------


def set_arrow_alpha(ax=None, alpha=1):
    from matplotlib import patches

    ax = plt.gca() if ax is None else ax

    # iterate through the children of ax
    for art in ax.get_children():
        # we are only interested in FancyArrowPatches
        if not isinstance(art, patches.FancyArrowPatch):
            continue
        art.set_alpha(alpha)


def set_stream_line_alpha(s=None, alpha=1):
    """s has to be a StreamplotSet"""
    s.lines.set_alpha(alpha)


# ---------------------------------------------------------------------------------------------------
# save_fig figure related
# ---------------------------------------------------------------------------------------------------


def save_fig(
    path: Optional[str] = None,
    prefix: Optional[str] = None,
    dpi: Optional[int] = None,
    ext: str = "pdf",
    transparent: bool = True,
    close: bool = True,
    verbose: bool = True,
) -> None:
    """Save a figure from pyplot.

    Code adapated from http://www.jesshamrick.com/2012/09/03/saving-figures-from-pyplot/

    Args:
        path: the path (and filename, without the extension) to save_fig the figure to. Defaults to None.
        prefix: the prefix added to the figure name. This will be automatically set accordingly to the plotting function
            used. Defaults to None.
        dpi: the resolution in dots per inch. If None, defaults to rcParams["savefig.dpi"]. If 'figure', uses the
            figure's dpi value. Defaults to None.
        ext: the file extension. This must be supported by the active matplotlib backend (see matplotlib.backends
            module).  Most backends support 'png', 'pdf', 'ps', 'eps', and 'svg'. Defaults to "pdf".
        transparent: whether to save the figure with axes patches and background transparent. Defaults to True.
        close: whether to close the figure after saving.  If you want to save_fig the figure multiple times (e.g., to
        multiple formats), you should NOT close it in between saves or you will have to re-plot it. Defaults to True.
        verbose: whether to print information about when and where the image
            has been saved. Defaults to True.
    """

    import matplotlib.pyplot as plt

    prefix = os.path.normpath(prefix)
    if path is None:
        path = os.getcwd() + "/"

    # Extract the directory and filename from the given path
    directory = os.path.split(path)[0]
    filename = os.path.split(path)[1]
    if directory == "":
        directory = "."
    if filename == "":
        filename = "dyn_savefig"

    # If the directory does not exist, create it
    if not os.path.exists(directory):
        os.makedirs(directory)

    # The final path to save_fig to
    savepath = (
        os.path.join(directory, filename + "." + ext)
        if prefix is None
        else os.path.join(directory, prefix + "_" + filename + "." + ext)
    )

    if verbose:
        print(f"Saving figure to {savepath}...")

    # Actually save the figure
    plt.savefig(
        savepath,
        dpi=300 if dpi is None else dpi,
        transparent=transparent,
        format=ext,
        bbox_inches="tight",
    )

    # Close it
    if close:
        plt.close()

    if verbose:
        print("Done")


<<<<<<< HEAD
def save_show_ret(
    prefix: str,
    save_show_or_return: Literal["save", "show", "return", "both", "all"],
    save_kwargs: Dict[str, Any],
    ret_value = None,
    tight: bool = True,
    adjust: bool = False,
    background: Optional[str] = None,
):
    """
    Helper function to replace often repeated portion of code found in .py files in the plot folder that 
    performs actions based on the variable save_show_or_return. 
    Should always have at least 3 inputs (prefix, save_show__or_return, save_kwargs)

    args:
        prefix: prefix added to name of figure that will be saved. See the dictionary s_kwargs.
        save_show_or_return: whether the figure should be saved, show, or return. Can be one of "save", "show",
            "return", "both", "all". "both" means that the figure would be shown and saved but not returned. Defaults to
            "show".
        save_kwargs: a dictionary that will be passed to the save_fig function. 
            The save_fig function will use
                {
                    "path": None, 
                    "prefix": [prefix input], 
                    "dpi": None, 
                    "ext": 'pdf',
                    "transparent": True, 
                    "close": True, 
                    "verbose": True
                } 
            as its parameters. save_kwargs modifies those keys according to your needs. Defaults to {}.
        ret_value: value to be returned if save_show_or_return equals "return" or "all".
            - Note that functions in heatmaps.py don't use save_show_or_return to determine if anything's returned.
        tight: because cell_wise_vectors_3d() and cell_wise_vectors() in scVectorField.py do not call plt.tight_layout()
        adjust: because scatters.py, state_graph.py, and time_series.py potentially call plt.subplots_adjust()
            - Note that some functions, such as scatters(), pass in a string rather than a boolean.
        background: because bubble() in markers.py and scatters() in scatters.py use this to see if reset_rcParams() is called

    Returns:
        None would be returned by default. If `save_show_or_return` is set to be `"return"` or `"all"`, the matplotlib
        axis of the generated figure would be returned.

    Notes regarding save_show_or_return sections in functions that are not replaced with save_show_ret(): 
        - arcPlot()/nxvizPlot() in networks.py: uses plt.autoscale() or nv_ax.draw() in the first 2 IF statements.
        - plot_3d_streamtube() in streamtube.py/animate_fates() in fate.py uses a different dictionary format than s_kwargs
    """
    if save_show_or_return in ["save", "both", "all"]:
        s_kwargs = {
            "path": None,
            "prefix": prefix,
            "dpi": None,
            "ext": "pdf",
            "transparent": True,
            "close": True,
            "verbose": True,
        }
        s_kwargs = update_dict(s_kwargs, save_kwargs)

        if save_show_or_return in ["both", "all"]:
            s_kwargs["close"] = False

        save_fig(**s_kwargs)
        if background is not None:
            reset_rcParams()
    if save_show_or_return in ["show", "both", "all"]:
        if adjust:
            plt.subplots_adjust(right=0.85)

        if tight:
            #topography() in topography.py, scatters() in scatters.py, phase_portraits() in dynamics.py, 
            #and bubble() in markers.py all use ignore warnings with tight_layout()
            #Do note that warnings should not be ignored in the future.
            with warnings.catch_warnings():
                warnings.simplefilter("ignore")
                plt.tight_layout()

        plt.show()
        if background is not None:
            reset_rcParams()
    if save_show_or_return in ["return", "all"]:
        if background is not None:
            reset_rcParams()
        return ret_value
    else:
        #Functionally this is unnecessary but adding it is better for readability.
        return None
        #Unnessary because type hint handles cases where save_show_or_return is not accepted options.
        #raise NotImplementedError('Invalid "save_show_or_return".') (connectivity.py)
=======
def retrieve_plot_save_path(
    path: Optional[str] = None,
    prefix: Optional[str] = None,
    ext: str = "pdf",
) -> str:
    """Retrieve the path to save dynamo plots.

    Args:
        path: the path (and filename, without the extension) to save_fig the figure to. Defaults to None.
        prefix: the prefix added to the figure name. This will be automatically set accordingly to the plotting function
            used. Defaults to None.
        ext: the file extension. This must be supported by the active matplotlib or pyvista backend. Most backends
            support 'png', 'pdf', 'ps', 'eps', and 'svg'. Defaults to "pdf".
    Returns:
        The saving path.
    """
    prefix = os.path.normpath(prefix)
    if path is None:
        path = os.getcwd() + "/"

    # Extract the directory and filename from the given path
    directory = os.path.split(path)[0]
    filename = os.path.split(path)[1]
    if directory == "":
        directory = "."
    if filename == "":
        filename = "dyn_savefig"

    # If the directory does not exist, create it
    if not os.path.exists(directory):
        os.makedirs(directory)

    # The final path to save_fig to
    savepath = (
        os.path.join(directory, filename + "." + ext)
        if prefix is None
        else os.path.join(directory, prefix + "_" + filename + "." + ext)
    )

    return savepath


def save_pyvista_plotter(
    pl,
    colors_list: Optional[List] = None,
    save_show_or_return: str = "show",
    save_kwargs: Optional[Dict] = None,
) -> Optional[Tuple]:
    """Save, show or return the pyvista.Plotter.

    Args:
        pl: target plotter object.
        colors_list: corresponding the list of colors mapping.
        save_show_or_return: whether to save, show or return the figure. If "both", it will save and plot the figure at
            the same time. If "all", the figure will be saved, displayed and the associated axis and other object will
            be return. Defaults to "show".
        save_kwargs: A dictionary that will be passed to the saving function. By default, it is an empty dictionary
            and the saving function will use the {"path": None, "prefix": 'scatter', "dpi": None, "ext": 'pdf',
            "title": PyVista Export, "raster": True, "painter": True} as its parameters. Otherwise, you can provide a
            dictionary that properly modify those keys according to your needs. Defaults to {}.

    Returns:
        If `save_show_or_return` is `return` or `all`, the plotter object and list of color mapping will be returned.
    """
    try:
        import pyvista as pv
    except ImportError:
        raise ImportError("Please install pyvista first.")

    main_debug("show, return or save...")
    if save_show_or_return in ["save", "both", "all"]:
        s_kwargs = {
            "path": None,
            "prefix": "scatters_pv",
            "ext": "pdf",
            "title": 'PyVista Export',
            "raster": True,
            "painter": True,
        }

        s_kwargs = update_dict(s_kwargs, save_kwargs)

        saving_path = retrieve_plot_save_path(path=s_kwargs["path"], prefix=s_kwargs["prefix"], ext=s_kwargs["ext"])
        pl.save_graphic(saving_path, title=s_kwargs["title"], raster=s_kwargs["raster"], painter=s_kwargs["painter"])

    if save_show_or_return in ["show", "both", "all"]:
        pl.show()

    if save_show_or_return in ["return", "all"]:
        return (pl, colors_list) if colors_list else pl


def save_plotly_figure(
    pl,
    colors_list: Optional[List] = None,
    save_show_or_return: str = "show",
    save_kwargs: Optional[Dict] = None,
) -> Optional[Tuple]:
    """Save, show or return the plotly figure.

    Args:
        pl: target plotly object.
        colors_list: corresponding the list of colors mapping.
        save_show_or_return: whether to save, show or return the figure. If "both", it will save and plot the figure at
            the same time. If "all", the figure will be saved, displayed and the associated axis and other object will
            be return. Defaults to "show".
        save_kwargs: A dictionary that will be passed to the saving function. By default, it is an empty dictionary
            and the saving function will use the {"path": None, "prefix": 'scatter', "ext": 'html'} as its parameters.
            Otherwise, you can provide a dictionary that properly modify those keys according to your needs. Defaults
            to {}.

    Returns:
        If `save_show_or_return` is `return` or `all`, the figure and list of color mapping will be returned.
    """

    main_debug("show, return or save...")
    if save_show_or_return in ["save", "both", "all"]:
        s_kwargs = {
            "path": None,
            "prefix": "scatters_plotly",
            "ext": "html",
        }

        s_kwargs = update_dict(s_kwargs, save_kwargs)

        saving_path = retrieve_plot_save_path(path=s_kwargs["path"], prefix=s_kwargs["prefix"], ext=s_kwargs["ext"])
        pl.write_html(saving_path)

    if save_show_or_return in ["show", "both", "all"]:
        pl.show()

    if save_show_or_return in ["return", "all"]:
        return (pl, colors_list) if colors_list else pl
>>>>>>> 199d9b99


# ---------------------------------------------------------------------------------------------------
def alpha_shape(x, y, alpha):
    # Start Using SHAPELY
    try:
        import shapely.geometry as geometry
        from shapely.geometry import MultiPoint
        from shapely.ops import cascaded_union, polygonize
    except ImportError:
        raise ImportError(
            "If you want to use the tricontourf in plotting function, you need to install `shapely` "
            "package via `pip install shapely` see more details at https://pypi.org/project/Shapely/,"
        )

    crds = np.array([x.flatten(), y.flatten()]).transpose()
    points = MultiPoint(crds)

    if len(points) < 4:
        # When you have a triangle, there is no sense
        # in computing an alpha shape.
        return geometry.MultiPoint(list(points)).convex_hull

    def add_edge(edges, edge_points, coords, i, j):
        """
        Add a line between the i-th and j-th points,
        if not in the list already
        """
        if (i, j) in edges or (j, i) in edges:
            # already added
            return
        edges.add((i, j))
        edge_points.append(coords[[i, j]])

    coords = np.array([point.coords[0] for point in points])

    tri = Delaunay(coords)
    edges = set()
    edge_points = []

    # loop over triangles:
    # ia, ib, ic = indices of corner points of the triangle
    for ia, ib, ic in tri.vertices:
        pa = coords[ia]
        pb = coords[ib]
        pc = coords[ic]

        # Lengths of sides of triangle
        a = math.sqrt((pa[0] - pb[0]) ** 2 + (pa[1] - pb[1]) ** 2)
        b = math.sqrt((pb[0] - pc[0]) ** 2 + (pb[1] - pc[1]) ** 2)
        c = math.sqrt((pc[0] - pa[0]) ** 2 + (pc[1] - pa[1]) ** 2)

        # Semiperimeter of triangle
        s = (a + b + c) / 2.0

        # Area of triangle by Heron's formula
        area = math.sqrt(s * (s - a) * (s - b) * (s - c))
        circum_r = a * b * c / (4.0 * area)

        # Here's the radius filter.
        if circum_r < 1.0 / alpha:
            add_edge(edges, edge_points, coords, ia, ib)
            add_edge(edges, edge_points, coords, ib, ic)
            add_edge(edges, edge_points, coords, ic, ia)

    m = geometry.MultiLineString(edge_points)
    triangles = list(polygonize(m))

    return cascaded_union(triangles), edge_points


# View the polygon and adjust alpha if needed
def plot_polygon(polygon, margin=1, fc="#999999", ec="#000000", fill=True, ax=None, **kwargs):
    try:
        from descartes.patch import PolygonPatch
    except ImportError:
        raise ImportError(
            "If you want to use the tricontourf in plotting function, you need to install `descartes` "
            "package via `pip install descartes` see more details at https://pypi.org/project/descartes/,"
        )

    if ax is None:
        fig = plt.figure()
        ax = fig.add_subplot(111)

    margin = margin
    x_min, y_min, x_max, y_max = polygon.bounds
    ax.set_xlim([x_min - margin, x_max + margin])
    ax.set_ylim([y_min - margin, y_max + margin])
    patch = PolygonPatch(polygon, fc=fc, ec=ec, fill=fill, zorder=-1, lw=3, alpha=0.4, **kwargs)
    ax.add_patch(patch)

    return ax


# ---------------------------------------------------------------------------------------------------
# the following Loess class is taken from:
# link: https://github.com/joaofig/pyloess/blob/master/pyloess/Loess.py


def tricubic(x):
    y = np.zeros_like(x)
    idx = (x >= -1) & (x <= 1)
    y[idx] = np.power(1.0 - np.power(np.abs(x[idx]), 3), 3)
    return y


class Loess(object):
    @staticmethod
    def normalize_array(array):
        min_val = np.min(array)
        max_val = np.max(array)
        return (array - min_val) / (max_val - min_val), min_val, max_val

    def __init__(self, xx, yy, degree=1):
        self.n_xx, self.min_xx, self.max_xx = self.normalize_array(xx)
        self.n_yy, self.min_yy, self.max_yy = self.normalize_array(yy)
        self.degree = degree

    @staticmethod
    def get_min_range(distances, window):
        min_idx = np.argmin(distances)
        n = len(distances)
        if min_idx == 0:
            return np.arange(0, window)
        if min_idx == n - 1:
            return np.arange(n - window, n)

        min_range = [min_idx]
        while len(min_range) < window:
            i0 = min_range[0]
            i1 = min_range[-1]
            if i0 == 0:
                min_range.append(i1 + 1)
            elif i1 == n - 1:
                min_range.insert(0, i0 - 1)
            elif distances[i0 - 1] < distances[i1 + 1]:
                min_range.insert(0, i0 - 1)
            else:
                min_range.append(i1 + 1)
        return np.array(min_range)

    @staticmethod
    def get_weights(distances, min_range):
        max_distance = np.max(distances[min_range])
        weights = tricubic(distances[min_range] / max_distance)
        return weights

    def normalize_x(self, value):
        return (value - self.min_xx) / (self.max_xx - self.min_xx)

    def denormalize_y(self, value):
        return value * (self.max_yy - self.min_yy) + self.min_yy

    def estimate(self, x, window, use_matrix=False, degree=1):
        n_x = self.normalize_x(x)
        distances = np.abs(self.n_xx - n_x)
        min_range = self.get_min_range(distances, window)
        weights = self.get_weights(distances, min_range)

        if use_matrix or degree > 1:
            wm = np.multiply(np.eye(window), weights)
            xm = np.ones((window, degree + 1))

            xp = np.array([[math.pow(n_x, p)] for p in range(degree + 1)])
            for i in range(1, degree + 1):
                xm[:, i] = np.power(self.n_xx[min_range], i)

            ym = self.n_yy[min_range]
            xmt_wm = np.transpose(xm) @ wm
            beta = np.linalg.pinv(xmt_wm @ xm) @ xmt_wm @ ym
            y = (beta @ xp)[0]
        else:
            xx = self.n_xx[min_range]
            yy = self.n_yy[min_range]
            sum_weight = np.sum(weights)
            sum_weight_x = np.dot(xx, weights)
            sum_weight_y = np.dot(yy, weights)
            sum_weight_x2 = np.dot(np.multiply(xx, xx), weights)
            sum_weight_xy = np.dot(np.multiply(xx, yy), weights)

            mean_x = sum_weight_x / sum_weight
            mean_y = sum_weight_y / sum_weight

            b = (sum_weight_xy - mean_x * mean_y * sum_weight) / (sum_weight_x2 - mean_x * mean_x * sum_weight)
            a = mean_y - b * mean_x
            y = a + b * n_x
        return self.denormalize_y(y)<|MERGE_RESOLUTION|>--- conflicted
+++ resolved
@@ -4,11 +4,7 @@
 
 # import matplotlib.tri as tri
 import warnings
-<<<<<<< HEAD
-from typing import Any, Dict, Literal, Optional
-=======
-from typing import Dict, List, Optional, Tuple
->>>>>>> 199d9b99
+from typing import Any, Dict, List, Literal, Optional, Tuple
 from warnings import warn
 
 import matplotlib
@@ -1664,7 +1660,6 @@
         print("Done")
 
 
-<<<<<<< HEAD
 def save_show_ret(
     prefix: str,
     save_show_or_return: Literal["save", "show", "return", "both", "all"],
@@ -1753,7 +1748,9 @@
         return None
         #Unnessary because type hint handles cases where save_show_or_return is not accepted options.
         #raise NotImplementedError('Invalid "save_show_or_return".') (connectivity.py)
-=======
+
+
+
 def retrieve_plot_save_path(
     path: Optional[str] = None,
     prefix: Optional[str] = None,
@@ -1887,7 +1884,6 @@
 
     if save_show_or_return in ["return", "all"]:
         return (pl, colors_list) if colors_list else pl
->>>>>>> 199d9b99
 
 
 # ---------------------------------------------------------------------------------------------------
