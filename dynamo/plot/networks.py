import networkx as nx
<<<<<<< HEAD

# nxviz prints long warning messages regarding nxviz's own version update information
import warnings

warnings.filterwarnings("ignore", module="nxviz")

=======
import numpy as np
>>>>>>> 13d4e964
import nxviz as nv
import pandas as pd
from matplotlib.axes import Axes

from ..tools.utils import flatten, index_gene, update_dict
from .utils import save_fig, set_colorbar
from .utils_graph import ArcPlot


def nxvizPlot(
    adata,
    cluster,
    cluster_name,
    edges_list,
    plot="arcplot",
    network=None,
    weight_scale=5e3,
    weight_threshold=1e-4,
    figsize=(6, 6),
    save_show_or_return="show",
    save_kwargs={},
    **kwargs,
):
    """Arc or circos plot of gene regulatory network for a particular cell cluster.

    Parameters
    ----------
        adata: :class:`~anndata.AnnData`.
            AnnData object.
        cluster: `str`
            The group key that points to the columns of `adata.obs`.
        cluster_name: `str` (default: `None`)
            The group whose network and arcplot will be constructed and created.
        edges_list: `dict` of `pandas.DataFrame`
            A dictionary of dataframe of interactions between input genes for each group of cells based on ranking
            information of Jacobian analysis. Each composite dataframe has `regulator`, `target` and `weight` three
            columns.
        plot: `str` (default: `arcplot`)
            Which nxviz plot to use, one of {'arcplot', 'circosplot'}.
        network: class:`~networkx.classes.digraph.DiGraph`
            A direct network for this cluster constructed based on Jacobian analysis.
        weight_scale: `float` (default: `1e3`)
            Because values in Jacobian matrix is often small, the value will be multiplied by the weight_scale so that
            the edge will have proper width in display.
        weight_threshold: `float` (default: `weight_threshold`)
            The threshold of weight that will be used to trim the edges for network reconstruction.
        figsize: `None` or `[float, float]` (default: (6, 6)
            The width and height of each panel in the figure.
        save_show_or_return: `str` {'save', 'show', 'return'} (default: `show`)
            Whether to save, show or return the figure.
        save_kwargs: `dict` (default: `{}`)
            A dictionary that will passed to the save_fig function. By default it is an empty dictionary and the
            save_fig function will use the {"path": None, "prefix": 'arcplot', "dpi": None, "ext": 'pdf', "transparent":
            True, "close": True, "verbose": True} as its parameters. Otherwise you can provide a dictionary that
            properly modify those keys according to your needs.
        **kwargs:
            Additional parameters that will pass to ArcPlot or CircosPlot

    Returns
    -------
        Nothing but plot an ArcPlot of the input direct network.
    """

    _, has_labeling = (
        adata.uns["pp"].get("has_splicing"),
        adata.uns["pp"].get("has_labeling"),
    )
    layer = "M_s" if not has_labeling else "M_t"
    if "layer" in kwargs.keys():
        layer = kwargs.pop("layer")

    import matplotlib.pyplot as plt

    try:
        import networkx as nx
        import nxviz as nv
    except ImportError:
        raise ImportError(
            "You need to install the packages `networkx, nxviz`."
            "install networkx via `pip install networkx`."
            "install nxviz via `pip install nxviz`."
        )

    if edges_list is not None:
        network = nx.from_pandas_edgelist(
            edges_list[cluster_name].query("weight > @weight_threshold"),
            "regulator",
            "target",
            edge_attr="weight",
            create_using=nx.DiGraph(),
        )
        if len(network.node) == 0:
            raise ValueError(
                f"weight_threshold is too high, no edge has weight than {weight_threshold} " f"for cluster {cluster}."
            )

    # Iterate over all the nodes in G, including the metadata
    if type(cluster_name) is str:
        cluster_names = [cluster_name]
    for n, d in network.nodes(data=True):
        # Calculate the degree of each node: G.node[n]['degree']
        network.nodes[n]["degree"] = nx.degree(network, n)
        # data has to be float
        if cluster is not None:
            network.nodes[n]["size"] = (
                adata[adata.obs[cluster].isin(cluster_names), n].layers[layer].A.mean().astype(float)
            )
        else:
            network.nodes[n]["size"] = adata[:, n].layers[layer].A.mean().astype(float)

        network.nodes[n]["label"] = n
    for e in network.edges():
        network.edges[e]["weight"] *= weight_scale

    if plot.lower() == "arcplot":
        prefix = "arcPlot"
        # Create the customized ArcPlot object: a2
        nv_ax = nv.ArcPlot(
            network,
            node_order=kwargs.pop("node_order", "degree"),
            node_size=kwargs.pop("node_size", None),
            node_grouping=kwargs.pop("node_grouping", None),
            group_order=kwargs.pop("group_order", "alphabetically"),
            node_color=kwargs.pop("node_color", "size"),
            node_labels=kwargs.pop("node_labels", True),
            edge_width=kwargs.pop("edge_width", "weight"),
            edge_color=kwargs.pop("edge_color", None),
            data_types=kwargs.pop("data_types", None),
            nodeprops=kwargs.pop(
                "nodeprops",
                {
                    "facecolor": "None",
                    "alpha": 0.2,
                    "cmap": "viridis",
                    "label": "label",
                },
            ),
            edgeprops=kwargs.pop("edgeprops", {"facecolor": "None", "alpha": 0.2}),
            node_label_color=kwargs.pop("node_label_color", False),
            group_label_position=kwargs.pop("group_label_position", None),
            group_label_color=kwargs.pop("group_label_color", False),
            fontsize=kwargs.pop("fontsize", 10),
            fontfamily=kwargs.pop("fontfamily", "serif"),
            figsize=figsize,
        )
    elif plot.lower() == "circosplot":
        prefix = "circosPlot"
        # Create the customized CircosPlot object: a2
        nv_ax = nv.CircosPlot(
            network,
            node_order=kwargs.pop("node_order", "degree"),
            node_size=kwargs.pop("node_size", None),
            node_grouping=kwargs.pop("node_grouping", None),
            group_order=kwargs.pop("group_order", "alphabetically"),
            node_color=kwargs.pop("node_color", "size"),
            node_labels=kwargs.pop("node_labels", True),
            edge_width=kwargs.pop("edge_width", "weight"),
            edge_color=kwargs.pop("edge_color", None),
            data_types=kwargs.pop("data_types", None),
            nodeprops=kwargs.pop("nodeprops", None),
            node_label_layout="rotation",
            edgeprops=kwargs.pop("edgeprops", {"facecolor": "None", "alpha": 0.2}),
            node_label_color=kwargs.pop("node_label_color", False),
            group_label_position=kwargs.pop("group_label_position", None),
            group_label_color=kwargs.pop("group_label_color", False),
            fontsize=kwargs.pop("fontsize", 10),
            fontfamily=kwargs.pop("fontfamily", "serif"),
            figsize=figsize,
        )

    # recover network edge weights
    for e in network.edges():
        network.edges[e]["weight"] /= weight_scale

    if save_show_or_return == "save":
        # Draw a to the screen
        nv_ax.draw()
        plt.autoscale()
        s_kwargs = {
            "path": None,
            "prefix": prefix,
            "dpi": None,
            "ext": "pdf",
            "transparent": True,
            "close": True,
            "verbose": True,
        }
        s_kwargs = update_dict(s_kwargs, save_kwargs)

        save_fig(**s_kwargs)
    elif save_show_or_return == "show":
        # Draw a to the screen
        nv_ax.draw()
        plt.autoscale()
        # Display the plot
        plt.show()
        # plt.savefig('./unknown_arcplot.pdf', dpi=300)
    elif save_show_or_return == "return":
        return nv_ax


def arcPlot(
    adata,
    cluster,
    cluster_name,
    edges_list=None,
    network=None,
    color=None,
    cmap="viridis",
    node_size=100,
    cbar=True,
    cbar_title=None,
    figsize=(6, 6),
    save_show_or_return="show",
    save_kwargs={},
    **kwargs,
):
    """Arc plot of gene regulatory network for a particular cell cluster.

    Parameters
    ----------
        adata: :class:`~anndata.AnnData`.
            AnnData object.
        cluster: `str`
            The group key that points to the columns of `adata.obs`.
        cluster_name: `str` (default: `None`)
            The group whose network and arcplot will be constructed and created.
        edges_list: `dict` of `pandas.DataFrame`
            A dictionary of dataframe of interactions between input genes for each group of cells based on ranking
            information of Jacobian analysis. Each composite dataframe has `regulator`, `target` and `weight` three
            columns.
        network: class:`~networkx.classes.digraph.DiGraph`
            A direct network for this cluster constructed based on Jacobian analysis.
        color: `str` or None (default: `None`)
            The layer key that will be used to retrieve average expression to color the node of each gene.
        node_size: `float` (default: `100`)
            The size of the node, a constant.
        cbar: `bool` (default: `True`)
            Whether or not to display colorbar when `color` is not None.
        cbar_title: `float` (default: `weight_threshold`)
            The title of the color bar when displayed.
        figsize: `None` or `[float, float]` (default: (6, 6)
            The width and height of each panel in the figure.
        save_show_or_return: `str` {'save', 'show', 'return'} (default: `show`)
            Whether to save, show or return the figure.
        save_kwargs: `dict` (default: `{}`)
            A dictionary that will passed to the save_fig function. By default it is an empty dictionary and the
            save_fig function will use the {"path": None, "prefix": 'arcplot', "dpi": None, "ext": 'pdf', "transparent":
            True, "close": True, "verbose": True} as its parameters. Otherwise you can provide a dictionary that
            properly modify those keys according to your needs.
        **kwargs:
            Additional parameters that will eventually pass to ArcPlot.

    Returns
    -------
        Nothing but plot an ArcPlot of the input direct network.
    """

    """nxvizPlot(adata,
            cluster,
            cluster_name,
            edges_list,
            plot='arcplot',
            network=network,
            weight_scale=weight_scale,
            figsize=figsize,
            save_show_or_return=save_show_or_return,
            save_kwargs=save_kwargs,
            **kwargs,
            )"""
    import matplotlib
    import matplotlib.pyplot as plt
    from matplotlib.ticker import MaxNLocator

    try:
        import networkx as nx
    except ImportError:
        raise ImportError("You need to install the package `networkx`." "install networkx via `pip install networkx`.")

    if edges_list is not None:
        network = nx.from_pandas_edgelist(
            edges_list[cluster],
            "regulator",
            "target",
            edge_attr="weight",
            create_using=nx.DiGraph(),
        )

    # Iterate over all the nodes in G, including the metadata
    if type(cluster_name) is str:
        cluster_names = [cluster_name]
    if type(color) is str and color in adata.layers.keys():
        data = adata[adata.obs[cluster].isin(cluster_names), :].layers[color]
        color = []
        for gene in network.nodes:
            c = np.mean(flatten(index_gene(adata, data, [gene])))
            color.append(c)
    else:
        color = None

    fig, ax = plt.subplots(figsize=figsize)
    ap = ArcPlot(network=network, c=color, s=node_size, cmap=cmap, **kwargs)
    node_degree = [network.degree[i] for i in network.nodes]
    ap.draw(node_order=node_degree)

    if cbar and color is not None:
        norm = matplotlib.colors.Normalize(vmin=np.min(color), vmax=np.max(color))

        mappable = matplotlib.cm.ScalarMappable(norm=norm, cmap=cmap)
        mappable.set_array(color)
        cb = plt.colorbar(
            mappable,
            cax=set_colorbar(
                ax,
                {
                    "width": "12%",  # width = 5% of parent_bbox width
                    "height": "100%",  # height : 50%
                    "loc": "upper right",
                    "bbox_to_anchor": (0.85, 0.85, 0.145, 0.17),
                    "borderpad": 1.85,
                },
            ),
            ax=ax,
        )
        if cbar_title is not None:
            cb.ax.set_title(cbar_title)

        cb.set_alpha(1)
        cb.draw_all()
        cb.locator = MaxNLocator(nbins=3, integer=True)
        cb.update_ticks()

    if save_show_or_return == "save":
        # Draw a to the screen
        plt.autoscale()
        s_kwargs = {
            "path": None,
            "prefix": "arcPlot",
            "dpi": None,
            "ext": "pdf",
            "transparent": True,
            "close": True,
            "verbose": True,
        }
        s_kwargs = update_dict(s_kwargs, save_kwargs)

        save_fig(**s_kwargs)
    elif save_show_or_return == "show":
        # Draw a to the screen
        plt.autoscale()
        # Display the plot
        plt.show()
        # plt.savefig('./unknown_arcplot.pdf', dpi=300)
    elif save_show_or_return == "return":
        return ap


def circosPlot(
    network: nx.Graph,
    node_label_key: str = None,
    circos_label_layout: str = "rotate",
    node_color_key: str = None,
    show_colorbar=True,
    edge_lw_scale: float = 0.5,
    edge_alpha_scale: float = 0.5,
) -> Axes:
    """wrapper for drawing circos plot via nxviz >= 0.7.3

    Parameters
    ----------
    network : nx.Graph
        a network graph instance
    node_label_key : str, optional
        node label (attribute) in network for grouping nodes, by default None
    circos_label_layout : str, optional
        layout of circos plot (see nxviz docs for details), by default "rotate"
    node_color_key : str, optional
        node attribute in network, corresponding to color values of nodes, by default None
    show_colorbar : bool, optional
        whether to show colorbar, by default True
    edge_lw_scale : float
        the line width scale of edges drawn in in plot
    edge_alpha_scale : float
        the alpha (opacity, transparency) scale of edges, the value shoud be in [0, 1.0]
    """
    ax = nv.circos(
        network,
        group_by=node_label_key,
        node_color_by=node_color_key,
        edge_lw_by="weight",
        edge_alpha_by="weight",
        edge_enc_kwargs={
            "lw_scale": edge_lw_scale,
            "alpha_scale": edge_alpha_scale,
        },
    )

    nv.annotate.circos_labels(network, group_by=node_label_key, layout=circos_label_layout)
    if node_color_key and show_colorbar:
        nv.annotate.node_colormapping(
            network,
            color_by=node_color_key,
            legend_kwargs={"loc": "upper right", "bbox_to_anchor": (0.0, 1.0)},
            ax=None,
        )
    return ax


def circosPlotDeprecated(
    adata,
    cluster,
    cluster_name,
    edges_list,
    network=None,
    weight_scale=5e3,
    weight_threshold=1e-4,
    figsize=(12, 6),
    save_show_or_return="show",
    save_kwargs={},
    **kwargs,
):
    """Note: this function is written with nxviz old version (<=0.3.x, or higher) API
    for the latest nxviz version compatibility, please refer to `dyn.pl.circos_plot`.
    Circos plot of gene regulatory network for a particular cell cluster.

    Parameters
    ----------
        adata: :class:`~anndata.AnnData`.
            AnnData object.
        cluster: `str`
            The group key that points to the columns of `adata.obs`.
        cluster_name: `str` (default: `None`)
            The group whose network and arcplot will be constructed and created.
        edges_list: `dict` of `pandas.DataFrame`
            A dictionary of dataframe of interactions between input genes for each group of cells based on ranking
            information of Jacobian analysis. Each composite dataframe has `regulator`, `target` and `weight` three
            columns.
        network: class:`~networkx.classes.digraph.DiGraph`
            A direct network for this cluster constructed based on Jacobian analysis.
        weight_scale: `float` (default: `1e3`)
            Because values in Jacobian matrix is often small, the value will be multiplied by the weight_scale so that
            the edge will have proper width in display.
        weight_threshold: `float` (default: `weight_threshold`)
            The threshold of weight that will be used to trim the edges for network reconstruction.
        figsize: `None` or `[float, float]` (default: (12, 6)
            The width and height of each panel in the figure.
        save_show_or_return: `str` {'save', 'show', 'return'} (default: `show`)
            Whether to save, show or return the figure.
        save_kwargs: `dict` (default: `{}`)
            A dictionary that will passed to the save_fig function. By default it is an empty dictionary and the
            save_fig function will use the {"path": None, "prefix": 'arcplot', "dpi": None, "ext": 'pdf', "transparent":
            True, "close": True, "verbose": True} as its parameters. Otherwise you can provide a dictionary that
            properly modify those keys according to your needs.
        **kwargs:
            Additional parameters that will eventually pass to CircosPlot.

    Returns
    -------
        Nothing but plot an CircosPlot of the input direct network.
    """
    nxvizPlot(
        adata,
        cluster,
        cluster_name,
        edges_list,
        plot="circosplot",
        network=network,
        weight_scale=weight_scale,
        weight_threshold=weight_threshold,
        figsize=figsize,
        save_show_or_return=save_show_or_return,
        save_kwargs=save_kwargs,
        **kwargs,
    )


def hivePlot(
    adata,
    edges_list,
    cluster,
    cluster_names=None,
    weight_threshold=1e-4,
    figsize=(6, 6),
    save_show_or_return="show",
    save_kwargs={},
):
    """Hive plot of cell cluster specific gene regulatory networks.

    Parameters
    ----------
        adata: :class:`~anndata.AnnData`.
            AnnData object.
        edges_list: `dict` of `pandas.DataFrame`
            A dictionary of dataframe of interactions between input genes for each group of cells based on ranking
            information of Jacobian analysis. Each composite dataframe has `regulator`, `target` and `weight` three
            columns.
        cluster: `str`
            The group key that points to the columns of `adata.obs`.
        cluster_names: `str` (default: `None`)
            The group whose network and arcplot will be constructed and created.
        weight_threshold: `float` (default: `weight_threshold`)
            The threshold of weight that will be used to trim the edges for network reconstruction.
        figsize: `None` or `[float, float]` (default: (6, 6)
            The width and height of each panel in the figure.
        save_show_or_return: `str` {'save', 'show', 'return'} (default: `show`)
            Whether to save, show or return the figure.
        save_kwargs: `dict` (default: `{}`)
            A dictionary that will passed to the save_fig function. By default it is an empty dictionary and the
            save_fig function will use the {"path": None, "prefix": 'hiveplot', "dpi": None, "ext": 'pdf',
            "transparent": True,  "close": True, "verbose": True} as its parameters. Otherwise you can provide a
            dictionary that properly modify those keys according to your needs.

    Returns
    -------
        Nothing but plot a hive plot of the input cell cluster specific direct network.
    """

    # _, has_labeling = (
    #     adata.uns["pp"].get("has_splicing"),
    #     adata.uns["pp"].get("has_labeling"),
    # )
    # layer = "M_s" if not has_labeling else "M_t"
    # from matplotlib.lines import Line2D
    import matplotlib.pyplot as plt

    try:
        import networkx as nx
        from hiveplotlib import Axis, HivePlot, Node
        from hiveplotlib.viz import axes_viz_mpl, edge_viz_mpl, node_viz_mpl
    except ImportError:
        raise ImportError(
            "You need to install the package `networkx, hiveplotlib`."
            "install hiveplotlib via `pip install hiveplotlib`"
            "install networkx via `pip install nxviz`."
        )

    reg_groups = list(adata.obs[cluster].unique())
    if not set(edges_list.keys()).issubset(reg_groups):
        raise ValueError(
            f"the edges_list's keys are not equal or subset of the clusters from the " f"adata.obs[{cluster}]"
        )
    if cluster_names is not None:
        reg_groups = list(set(reg_groups).intersection(cluster_names))
        if len(reg_groups) == 0:
            raise ValueError(
                f"the clusters argument {cluster_names} provided doesn't match up with any clusters from the " f"adata."
            )

    combined_edges, G, edges_dict = None, {}, {}
    for i, grp in enumerate(edges_list.keys()):
        G[grp] = nx.from_pandas_edgelist(
            edges_list[grp].query("weight > @weight_threshold"),
            "regulator",
            "target",
            edge_attr="weight",
            create_using=nx.DiGraph(),
        )
        if len(G[grp].node) == 0:
            raise ValueError(
                f"weight_threshold is too high, no edge has weight than {weight_threshold} " f"for cluster {grp}."
            )
        edges_dict[grp] = np.array(G[grp].edges)
        combined_edges = edges_list[grp] if combined_edges is None else pd.concat((combined_edges, edges_list[grp]))

    # pull out degree information from nodes for later use
    combined_G = nx.from_pandas_edgelist(
        combined_edges.query("weight > @weight_threshold"),
        "regulator",
        "target",
        edge_attr="weight",
        create_using=nx.DiGraph(),
    )
    edges = np.array(combined_G.edges)
    node_ids, degrees = np.unique(edges, return_counts=True)

    nodes = []
    for node_id, degree in zip(node_ids, degrees):
        # store the index number as a way to align the nodes on axes
        combined_G.nodes.data()[node_id]["loc"] = node_id
        # also store the degree of each node as another way to
        #  align nodes on axes
        combined_G.nodes.data()[node_id]["degree"] = degree
        temp_node = Node(unique_id=node_id, data=combined_G.nodes.data()[node_id])
        nodes.append(temp_node)

    hp = HivePlot()

    # nodes ###
    hp.add_nodes(nodes)

    # axes ###
    angles = np.linspace(0, 360, len(reg_groups) + 1)
    axes = []
    for i, grp in enumerate(reg_groups):
        axis = Axis(axis_id=grp, start=1, end=5, angle=angles[i], long_name=grp)
        axes.append(axis)

    hp.add_axes(axes)

    # node assignments ###
    nodes = [node.unique_id for node in nodes]

    # assign nodes and sorting procedure to position nodes on axis
    for i, grp in enumerate(reg_groups):
        hp.place_nodes_on_axis(axis_id=grp, unique_ids=nodes, sorting_feature_to_use="degree")
    for i, grp in enumerate(reg_groups):
        # edges ###
        nex_grp = reg_groups[i + 1] if i < len(reg_groups) - 1 else reg_groups[0]
        hp.connect_axes(
            edges=edges_dict[grp],
            axis_id_1=grp,
            axis_id_2=nex_grp,
            c="C" + str(i),
        )  # different color for each lineage

    # plot axes
    fig, ax = axes_viz_mpl(hp, figsize=figsize, axes_labels_buffer=1.4)
    # plot nodes
    node_viz_mpl(hp, fig=fig, ax=ax, s=80, c="black")
    # plot edges
    edge_viz_mpl(hive_plot=hp, fig=fig, ax=ax, alpha=0.7, zorder=-1)

    # ax.set_title("Hive Plot", fontsize=20, y=0.9)
    # custom_lines = [Line2D([0], [0], color=f'C{i}', lw=3, linestyle='-') for i in range(len(reg_groups))]
    # ax.legend(custom_lines, reg_groups, loc='upper left', bbox_to_anchor=(0.37, 0.35),
    #           title="Regulatory network based on Jacobian analysis")

    if save_show_or_return == "save":
        s_kwargs = {
            "path": None,
            "prefix": "hiveplot",
            "dpi": None,
            "ext": "pdf",
            "transparent": True,
            "close": True,
            "verbose": True,
        }
        s_kwargs = update_dict(s_kwargs, save_kwargs)

        save_fig(**s_kwargs)
    elif save_show_or_return == "show":
        plt.tight_layout()
        plt.show()
    elif save_show_or_return == "return":
        return ax<|MERGE_RESOLUTION|>--- conflicted
+++ resolved
@@ -1,17 +1,13 @@
-import networkx as nx
-<<<<<<< HEAD
-
 # nxviz prints long warning messages regarding nxviz's own version update information
 import warnings
 
-warnings.filterwarnings("ignore", module="nxviz")
-
-=======
+import networkx as nx
 import numpy as np
->>>>>>> 13d4e964
 import nxviz as nv
 import pandas as pd
 from matplotlib.axes import Axes
+
+warnings.filterwarnings("ignore", module="nxviz")
 
 from ..tools.utils import flatten, index_gene, update_dict
 from .utils import save_fig, set_colorbar
