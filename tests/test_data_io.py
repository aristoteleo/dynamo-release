import os

import numpy as np
import pandas as pd

import dynamo
import dynamo as dyn

# import utils


<<<<<<< HEAD
def test_save_rank_info(zebra_adata):
    dyn.export_rank_xlsx(zebra_adata)


def test_zebrafish():
    assert os.path.exists("./data/zebrafish.h5ad")
=======
def test_save_rank_info(adata):
    adata.uns['rank_1'] = pd.DataFrame({'A': [1, 2, 3], 'B': [4, 5, 6]})
    adata.uns['rank_2'] = pd.DataFrame({'C': [7, 8, 9], 'D': [10, 11, 12]})
    dyn.export_rank_xlsx(adata)
>>>>>>> 646dfa1c


def test_scEU_seq():
    assert os.path.exists("./data/rpe1.h5ad")


def test_save_adata(raw_hemato_adata):
    import numpy as np

    import dynamo as dyn
    from dynamo.preprocessing import Preprocessor

    # raw_hemato_adata = dyn.read("./data/hematopoiesis_raw.h5ad")  # dyn.sample_data.hematopoiesis_raw()
    # dyn.pp.recipe_monocle(raw_hemato_adata, n_top_genes=200, fg_kwargs={"shared_count": 30})

    dyn.pl.basic_stats(raw_hemato_adata)
    dyn.pl.highest_frac_genes(raw_hemato_adata)

    preprocessor = Preprocessor(select_genes_kwargs={"n_top_genes": 200})

    preprocessor.preprocess_adata(raw_hemato_adata, recipe="monocle")

    raw_hemato_adata.write_h5ad("debug1.h5ad")

    dyn.tl.reduceDimension(raw_hemato_adata, enforce=True)
    raw_hemato_adata.write_h5ad("debug2.h5ad")

    dyn.tl.leiden(raw_hemato_adata)
    raw_hemato_adata.write_h5ad("debug3.h5ad")

    dyn.tl.find_group_markers(raw_hemato_adata, group="leiden")  # DEG , n_genes=1000)
    raw_hemato_adata.write_h5ad("debug4.h5ad")

    dyn.tl.moments(raw_hemato_adata, group="time")
    raw_hemato_adata.uns["pp"]["has_splicing"] = False
    dyn.tl.dynamics(raw_hemato_adata, group="time", one_shot_method="sci_fate", model="deterministic")
    # dyn.tl.dynamics(raw_hemato_adata)

    raw_hemato_adata.write_h5ad("debug5.h5ad")  # Numeriacl  -> var

    # dyn.tl.cell_velocities(raw_hemato_adata, method="transform")
    dyn.tl.cell_velocities(raw_hemato_adata, basis="umap")
    raw_hemato_adata.write_h5ad("debug6.h5ad")

    pca_genes = raw_hemato_adata.var.use_for_pca
    new_expr = raw_hemato_adata[:, pca_genes].layers["M_n"]
    time_3_gamma = raw_hemato_adata[:, pca_genes].var.time_3_gamma.astype(float)
    time_5_gamma = raw_hemato_adata[:, pca_genes].var.time_5_gamma.astype(float)

    t = raw_hemato_adata.obs.time.astype(float)
    M_s = raw_hemato_adata.layers["M_s"][:, pca_genes]

    time_3_cells = raw_hemato_adata.obs.time == 3
    time_5_cells = raw_hemato_adata.obs.time == 5

    def alpha_minus_gamma_s(new, gamma, t, M_s):
        # equation: alpha = new / (1 - e^{-rt}) * r
        alpha = new.A.T / (1 - np.exp(-gamma.values[:, None] * t.values[None, :])) * gamma.values[:, None]

        gamma_s = gamma.values[:, None] * M_s.A.T
        alpha_minus_gamma_s = alpha - gamma_s
        return alpha_minus_gamma_s

    time_3_velocity_n = alpha_minus_gamma_s(
        new_expr[time_3_cells, :], time_3_gamma, t[time_3_cells], M_s[time_3_cells, :]
    )
    time_5_velocity_n = alpha_minus_gamma_s(
        new_expr[time_5_cells, :], time_5_gamma, t[time_5_cells], M_s[time_5_cells, :]
    )

    velocity_n = raw_hemato_adata.layers["velocity_N"].copy()

    valid_velocity_n = velocity_n[:, pca_genes].copy()
    valid_velocity_n[time_3_cells, :] = time_3_velocity_n.T
    valid_velocity_n[time_5_cells, :] = time_5_velocity_n.T
    velocity_n[:, pca_genes] = valid_velocity_n.copy()

    raw_hemato_adata.layers["velocity_alpha_minus_gamma_s"] = velocity_n.copy()

    dyn.tl.cell_velocities(
        raw_hemato_adata,
        basis="pca",
        X=raw_hemato_adata.layers["M_t"],
        V=raw_hemato_adata.layers["velocity_alpha_minus_gamma_s"],
    )

    raw_hemato_adata.write_h5ad("debug7.h5ad")

    dyn.vf.VectorField(raw_hemato_adata, basis="pca")
    raw_hemato_adata.write_h5ad("debug8.h5ad")

    dyn.vf.VectorField(raw_hemato_adata, basis="umap")
    raw_hemato_adata.write_h5ad("debug9.h5ad")

    dyn.vf.jacobian(raw_hemato_adata, regulators=raw_hemato_adata.var_names)
    raw_hemato_adata.write_h5ad("debug10.h5ad")

    dyn.vf.rank_jacobian_genes(raw_hemato_adata, groups="leiden")
    raw_hemato_adata.write_h5ad("debug11.h5ad")


if __name__ == "__main__":
    # test_scEU_seq()
    # test_zebrafish()
    # raw_hemato_adata = utils.gen_or_read_zebrafish_data()
    # test_save_rank_info(raw_hemato_adata)
    test_save_adata()
    pass<|MERGE_RESOLUTION|>--- conflicted
+++ resolved
@@ -9,19 +9,16 @@
 # import utils
 
 
-<<<<<<< HEAD
 def test_save_rank_info(zebra_adata):
     dyn.export_rank_xlsx(zebra_adata)
 
 
 def test_zebrafish():
     assert os.path.exists("./data/zebrafish.h5ad")
-=======
-def test_save_rank_info(adata):
-    adata.uns['rank_1'] = pd.DataFrame({'A': [1, 2, 3], 'B': [4, 5, 6]})
-    adata.uns['rank_2'] = pd.DataFrame({'C': [7, 8, 9], 'D': [10, 11, 12]})
-    dyn.export_rank_xlsx(adata)
->>>>>>> 646dfa1c
+
+
+def test_zebrafish():
+    assert os.path.exists("./data/zebrafish.h5ad")
 
 
 def test_scEU_seq():
